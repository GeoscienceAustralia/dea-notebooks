--- conflicted
+++ resolved
@@ -335,8 +335,6 @@
     assert modelled_tides_df.index.names == ["time", "x", "y"]
     assert modelled_tides_df.columns.tolist() == ["tide_model", "tide_m"]
     assert set(modelled_tides_df.tide_model) == set(models)
-<<<<<<< HEAD
-=======
     assert np.allclose(
         modelled_tides_df.tide_m,
         [
@@ -355,7 +353,6 @@
         ],
         rtol=0.02,
     )
->>>>>>> b800a1c0
 
     # One-to-one mode
     modelled_tides_df = model_tides(
@@ -427,19 +424,11 @@
 
     # Wide mode, custom functions
     ensemble_funcs = {
-<<<<<<< HEAD
-        "ensemble-best": lambda x: x["rank"] == 2,
-        "ensemble-worst": lambda x: x["rank"] == 1,
-        "ensemble-mean-top2": lambda x: x["rank"].isin([1, 2]),
-        "ensemble-mean-weighted": lambda x: x["rank"],
-        "ensemble-mean": lambda x: x["rank"] >= 0,
-=======
         "ensemble-best": lambda x: x["rank"] == 1,
         "ensemble-worst": lambda x: x["rank"] == 2,
         "ensemble-mean-top2": lambda x: x["rank"].isin([1, 2]),
         "ensemble-mean-weighted": lambda x: 3 - x["rank"],
         "ensemble-mean": lambda x: x["rank"] <= 2,
->>>>>>> b800a1c0
     }
     modelled_tides_df = model_tides(
         x=x,
@@ -688,46 +677,20 @@
 
     assert modelled_tides_ds.tide_model == "ensemble"
 
-<<<<<<< HEAD
-    # Model tides using `pixel_tides` and multiple models including ensemble
-=======
     # Model tides using `pixel_tides` and multiple models including
     # ensemble and custom IDW params
->>>>>>> b800a1c0
     models = ["FES2014", "HAMTIDE11", "ensemble"]
     modelled_tides_ds, _ = pixel_tides(
         satellite_ds,
         model=models,
         ensemble_models=ENSEMBLE_MODELS,
-<<<<<<< HEAD
-=======
         k=10, 
         max_dist=20000,
->>>>>>> b800a1c0
     )
 
     assert "tide_model" in modelled_tides_ds.dims
     assert set(modelled_tides_ds.tide_model.values) == set(models)
 
-<<<<<<< HEAD
-    # Verify that all values are in equal to or between input model values
-    min_vals = modelled_tides_ds.sel(tide_model=["FES2014", "HAMTIDE11"]).min(
-        "tide_model"
-    )
-    max_vals = modelled_tides_ds.sel(tide_model=["FES2014", "HAMTIDE11"]).max(
-        "tide_model"
-    )
-    assert (modelled_tides_ds.sel(tide_model=["ensemble"]) >= min_vals).all()
-    assert (modelled_tides_ds.sel(tide_model=["ensemble"]) <= max_vals).all()
-
-    # Model tides using `pixel_tides` and custom ensemble funcs
-    ensemble_funcs = {
-        "ensemble-best": lambda x: x["rank"] == 2,
-        "ensemble-worst": lambda x: x["rank"] == 1,
-        "ensemble-mean-top2": lambda x: x["rank"].isin([1, 2]),
-        "ensemble-mean-weighted": lambda x: x["rank"],
-        "ensemble-mean": lambda x: x["rank"] >= 0,
-=======
     # Model tides using `pixel_tides` and custom ensemble funcs
     ensemble_funcs = {
         "ensemble-best": lambda x: x["rank"] == 1,
@@ -735,7 +698,6 @@
         "ensemble-mean-top2": lambda x: x["rank"].isin([1, 2]),
         "ensemble-mean-weighted": lambda x: 3 - x["rank"],
         "ensemble-mean": lambda x: x["rank"] <= 2,
->>>>>>> b800a1c0
     }
     modelled_tides_ds, _ = pixel_tides(
         satellite_ds,
