## dea_coastaltools.py
"""
Coastal analysis and tide modelling tools.

License: The code in this notebook is licensed under the Apache License, 
Version 2.0 (https://www.apache.org/licenses/LICENSE-2.0). Digital Earth 
Australia data is licensed under the Creative Commons by Attribution 4.0 
license (https://creativecommons.org/licenses/by/4.0/).

Contact: If you need assistance, post a question on the Open Data Cube 
Slack channel (http://slack.opendatacube.org/) or the GIS Stack Exchange 
(https://gis.stackexchange.com/questions/ask?tags=open-data-cube) using 
the `open-data-cube` tag (you can view previously asked questions here: 
https://gis.stackexchange.com/questions/tagged/open-data-cube). 

If you would like to report an issue with this script, you can file one 
on GitHub (https://github.com/GeoscienceAustralia/dea-notebooks/issues/new).

Last modified: June 2024

"""

# Import required packages
import os
import pyproj
import pathlib
import warnings
import scipy.interpolate
import numpy as np
import xarray as xr
import pandas as pd
import geopandas as gpd
import matplotlib.pyplot as plt
import matplotlib.colors as colors
from scipy import stats
from warnings import warn
from functools import partial
from shapely.geometry import box, shape
from owslib.wfs import WebFeatureService

from datacube.utils.geometry import CRS
from dea_tools.datahandling import parallel_apply
from dea_tools.spatial import idw

# Fix converters for tidal plot
from pandas.plotting import register_matplotlib_converters

register_matplotlib_converters()


WFS_ADDRESS = "https://geoserver.dea.ga.gov.au/geoserver/wfs"


def transect_distances(transects_gdf, lines_gdf, mode="distance"):
    """
    Take a set of transects (e.g. shore-normal beach survey lines), and
    determine the distance along the transect to each object in a set of
    lines (e.g. shorelines). Distances are measured in the CRS of the
    input datasets.

    For coastal applications, transects should be drawn from land to
    water (with the first point being on land so that it can be used
    as a consistent location from which to measure distances.

    The distance calculation can be performed using two modes:
        - 'distance': Distances are measured from the start of the
          transect to where it intersects with each line. Any transect
          that intersects a line more than once is ignored. This mode is
          useful for measuring e.g. the distance to the shoreline over
          time from a consistent starting location.
        - 'width' Distances are measured between the first and last
          intersection between a transect and each line. Any transect
          that intersects a line only once is ignored. This is useful
          for e.g. measuring the width of a narrow area of coastline over
          time, e.g. the neck of a spit or tombolo.

    Parameters
    ----------
    transects_gdf : geopandas.GeoDataFrame
        A GeoDataFrame containing one or multiple vector profile lines.
        The GeoDataFrame's index column will be used to name the rows in
        the output distance table.
    lines_gdf : geopandas.GeoDataFrame
        A GeoDataFrame containing one or multiple vector line features
        that intersect the profile lines supplied to `transects_gdf`.
        The GeoDataFrame's index column will be used to name the columns
        in the output distance table.
    mode : string, optional
        Whether to use 'distance' (for measuring distances from the
        start of a profile) or 'width' mode (for measuring the width
        between two profile intersections). See docstring above for more
        info; defaults to 'distance'.

    Returns
    -------
    distance_df : pandas.DataFrame
        A DataFrame containing distance measurements for each profile
        line (rows) and line feature (columns).
    """

    import warnings
    from shapely.errors import ShapelyDeprecationWarning
    from shapely.geometry import Point

    def _intersect_dist(transect_gdf, lines_gdf, mode=mode):
        """
        Take an individual transect, and determine the distance along
        the transect to each object in a set of lines (e.g. shorelines).
        """

        # Identify intersections between transects and lines
        intersect_points = lines_gdf.apply(
            lambda x: x.geometry.intersection(transect_gdf.geometry), axis=1
        )

        # In distance mode, identify transects with one intersection only,
        # and use this as the end point and the start of the transect as the
        # start point when measuring distances
        if mode == "distance":
            start_point = Point(transect_gdf.geometry.coords[0])
            point_df = intersect_points.apply(
                lambda x: (
                    pd.Series({"start": start_point, "end": x})
                    if x.type == "Point"
                    else pd.Series({"start": None, "end": None})
                )
            )

        # In width mode, identify transects with multiple intersections, and
        # use the first intersection as the start point and the second
        # intersection for the end point when measuring distances
        if mode == "width":
            point_df = intersect_points.apply(
                lambda x: (
                    pd.Series({"start": x.geoms[0], "end": x.geoms[-1]})
                    if x.type == "MultiPoint"
                    else pd.Series({"start": None, "end": None})
                )
            )

        # Calculate distances between valid start and end points
        distance_df = point_df.apply(
            lambda x: x.start.distance(x.end) if x.start else None, axis=1
        )

        return distance_df

    # Run code after ignoring Shapely pre-v2.0 warnings
    with warnings.catch_warnings():
        warnings.filterwarnings("ignore", category=ShapelyDeprecationWarning)

        # Assert that both datasets use the same CRS
        assert transects_gdf.crs == lines_gdf.crs, (
            "Please ensure both " "input datasets use the same CRS."
        )

        # Run distance calculations
        distance_df = transects_gdf.apply(
            lambda x: _intersect_dist(x, lines_gdf), axis=1
        )

        return pd.DataFrame(distance_df)


def get_coastlines(
    bbox: tuple, crs="EPSG:4326", layer="shorelines_annual", drop_wms=True
) -> gpd.GeoDataFrame:
    """
    Load DEA Coastlines annual shorelines or rates of change points data
    for a provided bounding box using WFS.

    For a full description of the DEA Coastlines dataset, refer to the
    official Geoscience Australia product description:
    /data/product/dea-coastlines

    Parameters
    ----------
    bbox : (xmin, ymin, xmax, ymax), or geopandas object
        Bounding box expressed as a tutple. Alternatively, a bounding
        box can be automatically extracted by suppling a
        geopandas.GeoDataFrame or geopandas.GeoSeries.
    crs : str, optional
        Optional CRS for the bounding box. This is ignored if `bbox`
        is provided as a geopandas object.
    layer : str, optional
        Which DEA Coastlines layer to load. Options include the annual
        shoreline vectors ("shorelines_annual") and the rates of change
        points ("rates_of_change"). Defaults to "shorelines_annual".
    drop_wms : bool, optional
        Whether to drop WMS-specific attribute columns from the data.
        These columns are used for visualising the dataset on DEA Maps,
        and are unlikely to be useful for scientific analysis. Defaults
        to True.

    Returns
    -------
    gpd.GeoDataFrame
        A GeoDataFrame containing shoreline or point features and
        associated metadata.
    """

    # If bbox is a geopandas object, convert to bbox
    try:
        crs = str(bbox.crs)
        bbox = bbox.total_bounds
    except:
        pass

    # Query WFS
    wfs = WebFeatureService(url=WFS_ADDRESS, version="1.1.0")
    layer_name = f"dea:{layer}"
    response = wfs.getfeature(
        typename=layer_name,
        bbox=tuple(bbox) + (crs,),
        outputFormat="json",
    )

    # Load data as a geopandas.GeoDataFrame
    coastlines_gdf = gpd.read_file(response)

    # Clip to extent of bounding box
    extent = gpd.GeoSeries(box(*bbox), crs=crs).to_crs(coastlines_gdf.crs)
    coastlines_gdf = coastlines_gdf.clip(extent)

    # Optionally drop WMS-specific columns
    if drop_wms:
        coastlines_gdf = coastlines_gdf.loc[
            :, ~coastlines_gdf.columns.str.contains("wms_")
        ]

    return coastlines_gdf


def _model_tides(
    model,
    x,
    y,
    time,
    directory,
    crs,
    method,
    extrapolate,
    cutoff,
    output_units,
    mode,
):
    """
    Worker function applied in parallel by `model_tides`. Handles the
    extraction of tide modelling constituents and tide modelling using
    `pyTMD`.
    """

    import pyTMD.constants
    import pyTMD.eop
    import pyTMD.io
    import pyTMD.time
    import pyTMD.io.model
    import pyTMD.predict
    import pyTMD.spatial
    import pyTMD.utilities

    # Get parameters for tide model; use custom definition file for
    # FES2012 (leave this as an undocumented feature for now)
    if model == "FES2012":
        pytmd_model = pyTMD.io.model(directory).from_file(
            directory / "model_FES2012.def"
        )
    elif model == "TPXO8-atlas-v1":
        pytmd_model = pyTMD.io.model(directory).from_file(directory / "model_TPXO8.def")
    else:
        pytmd_model = pyTMD.io.model(
            directory, format="netcdf", compressed=False
        ).elevation(model)

    # Convert x, y to latitude/longitude
    transformer = pyproj.Transformer.from_crs(crs, "EPSG:4326", always_xy=True)
    lon, lat = transformer.transform(x.flatten(), y.flatten())

    # Convert datetime
    timescale = pyTMD.time.timescale().from_datetime(time.flatten())

    # Read tidal constants and interpolate to grid points
    if pytmd_model.format in ("OTIS", "ATLAS", "ESR"):
        amp, ph, D, c = pyTMD.io.OTIS.extract_constants(
            lon,
            lat,
            pytmd_model.grid_file,
            pytmd_model.model_file,
            pytmd_model.projection,
            type=pytmd_model.type,
            method=method,
            extrapolate=extrapolate,
            cutoff=cutoff,
            grid=pytmd_model.format,
        )

        # Use delta time at 2000.0 to match TMD outputs
        deltat = np.zeros((len(timescale)), dtype=np.float64)

    elif pytmd_model.format == "netcdf":
        amp, ph, D, c = pyTMD.io.ATLAS.extract_constants(
            lon,
            lat,
            pytmd_model.grid_file,
            pytmd_model.model_file,
            type=pytmd_model.type,
            method=method,
            extrapolate=extrapolate,
            cutoff=cutoff,
            scale=pytmd_model.scale,
            compressed=pytmd_model.compressed,
        )

        # Use delta time at 2000.0 to match TMD outputs
        deltat = np.zeros((len(timescale)), dtype=np.float64)

    elif pytmd_model.format == "GOT":
        amp, ph, c = pyTMD.io.GOT.extract_constants(
            lon,
            lat,
            pytmd_model.model_file,
            method=method,
            extrapolate=extrapolate,
            cutoff=cutoff,
            scale=pytmd_model.scale,
            compressed=pytmd_model.compressed,
        )

        # Delta time (TT - UT1)
        deltat = timescale.tt_ut1

    elif pytmd_model.format == "FES":
        amp, ph = pyTMD.io.FES.extract_constants(
            lon,
            lat,
            pytmd_model.model_file,
            type=pytmd_model.type,
            version=pytmd_model.version,
            method=method,
            extrapolate=extrapolate,
            cutoff=cutoff,
            scale=pytmd_model.scale,
            compressed=pytmd_model.compressed,
        )

        # Available model constituents
        c = pytmd_model.constituents

        # Delta time (TT - UT1)
        deltat = timescale.tt_ut1

    # Calculate complex phase in radians for Euler's
    cph = -1j * ph * np.pi / 180.0

    # Calculate constituent oscillation
    hc = amp * np.exp(cph)

    # Determine the number of points and times to process. If in
    # "one-to-many" mode, these counts are used to repeat our extracted
    # constituents and timesteps so we can extract tides for all
    # combinations of our input times and tide modelling points.
    # If in "one-to-one" mode, we avoid this step by setting counts to 1
    # (e.g. "repeat 1 times")
    points_repeat = len(x) if mode == "one-to-many" else 1
    time_repeat = len(time) if mode == "one-to-many" else 1

    # If in "one-to-many" mode, repeat constituents to length of time
    # and number of input coords before passing to `predict_tide_drift`
    t, hc, deltat = (
        np.tile(timescale.tide, points_repeat),
        hc.repeat(time_repeat, axis=0),
        np.tile(deltat, points_repeat),
    )

    # Predict tidal elevations at time and infer minor corrections
    npts = len(t)
    tide = np.ma.zeros((npts), fill_value=np.nan)
    tide.mask = np.any(hc.mask, axis=1)

    # Predict tides
    tide.data[:] = pyTMD.predict.drift(
        t, hc, c, deltat=deltat, corrections=pytmd_model.format
    )
    minor = pyTMD.predict.infer_minor(
        t, hc, c, deltat=deltat, corrections=pytmd_model.format
    )
    tide.data[:] += minor.data[:]

    # Replace invalid values with fill value
    tide.data[tide.mask] = tide.fill_value

    # Convert data to pandas.DataFrame, and set index to our input
    # time/x/y values
    tide_df = pd.DataFrame(
        {
            "time": np.tile(time, points_repeat),
            "x": np.repeat(x, time_repeat),
            "y": np.repeat(y, time_repeat),
            "tide_model": model,
            "tide_m": tide,
        }
    ).set_index(["time", "x", "y"])

    # Optionally convert outputs to integer units (can save memory)
    if output_units == "m":
        tide_df["tide_m"] = tide_df.tide_m.astype(np.float32)
    elif output_units == "cm":
        tide_df["tide_m"] = (tide_df.tide_m * 100).astype(np.int16)
    elif output_units == "mm":
        tide_df["tide_m"] = (tide_df.tide_m * 1000).astype(np.int16)

    return tide_df


def _ensemble_model(
    x,
    y,
    crs,
    tide_df,
    ensemble_models,
    ensemble_func=None,
    ensemble_top_n=3,
<<<<<<< HEAD
    idw_k=10,
    ranking_points="https://dea-public-data-dev.s3-ap-southeast-2.amazonaws.com/derivative/dea_intertidal/supplementary/tide_correlations_2017-2019.geojson",
    ranking_valid_perc=0.02,
=======
    ranking_points="https://dea-public-data-dev.s3-ap-southeast-2.amazonaws.com/derivative/dea_intertidal/supplementary/rankings_ensemble_2017-2019.geojson",
    ranking_valid_perc=0.02,
    **idw_kwargs,
>>>>>>> b800a1c0
):
    """
    Combine multiple tide models into a single locally optimised
    ensemble tide model using external model ranking data (e.g.
    satellite altimetry or NDWI-tide correlations along the coastline)
    to inform the selection of the best local models.

    This function performs the following steps:
    1. Loads model ranking points from a GeoJSON file, filters them
       based on the valid data percentage, and retains relevant columns
    2. Interpolates the model rankings into the requested x and y
       coordinates using Inverse Weighted Interpolation (IDW)
    3. Uses rankings to combine multiple tide models into a single
       optimised ensemble model (by default, by taking the mean of the
       top 3 ranked models)
    4. Returns a DataFrame with the combined ensemble model predictions

    Parameters
    ----------
    x : array-like
        Array of x-coordinates where the ensemble model predictions are
        required.
    y : array-like
        Array of y-coordinates where the ensemble model predictions are
        required.
    crs : string
        Input coordinate reference system for x and y coordinates. Used
        to ensure that interpolations are performed in the correct CRS.
    tide_df : pandas.DataFrame
        DataFrame containing tide model predictions with columns
        `["time", "x", "y", "tide_m", "tide_model"]`.
    ensemble_models : list
        A list of models to include in the ensemble modelling process.
        All values must exist as columns with the prefix "rank_" in
        `ranking_points`.
    ensemble_func : dict, optional
        By default, a simple ensemble model will be calculated by taking
        the mean of the `ensemble_top_n` tide models at each location.
        However, a dictionary containing more complex ensemble
        calculations can also be provided. Dictionary keys are used
        to name output ensemble models; functions should take a column
        named "rank" and convert it to a weighting, e.g.:
<<<<<<< HEAD
        `ensemble_func = {"ensemble-custom": lambda x: x["rank"] >= 4}`
    ensemble_top_n : int, optional
        If `ensemble_func` is None, this sets the number of top models
        to include in the mean ensemble calculation. Defaults to 3.
    idw_k : int, optional
        Number of nearest neighbors to interpolate model ranks using
        Inverse Weighted Interpolation. Defaults to 10.
=======
        `ensemble_func = {"ensemble-custom": lambda x: x["rank"] <= 3}`
    ensemble_top_n : int, optional
        If `ensemble_func` is None, this sets the number of top models
        to include in the mean ensemble calculation. Defaults to 3.
>>>>>>> b800a1c0
    ranking_points : str, optional
        Path to the GeoJSON file containing model ranking points. This
        dataset should include columns containing rankings for each tide
        model, named with the prefix "rank_". e.g. "rank_FES2014".
<<<<<<< HEAD
        High values should represent high rankings.
=======
        Low values should represent high rankings (e.g. 1 = top ranked).
>>>>>>> b800a1c0
    ranking_valid_perc : float, optional
        Minimum percentage of valid data required to include a model
        rank point in the analysis, as defined in a column named
        "valid_perc". Defaults to 0.02.
<<<<<<< HEAD
=======
    **idw_kwargs
        Optional keyword arguments to pass to the `idw` function used
        for interpolation. Useful values include `k` (number of nearest
        neighbours to use in interpolation), `max_dist` (maximum
        distance to nearest neighbours), and `k_min` (minimum number of
        neighbours required after `max_dist` is applied).
>>>>>>> b800a1c0

    Returns
    -------
    pandas.DataFrame
        DataFrame containing the ensemble model predictions, matching
        the format of the input `tide_df` (e.g. columns `["time", "x",
        "y", "tide_m", "tide_model"]`. By default the 'tide_model'
        column will be labeled "ensemble" for the combined model
        predictions (but if a custom dictionary of ensemble functions is
        provided via `ensemble_func`, each ensemble will be named using
        the provided dictionary keys).
    """

    # Load model ranks points and reproject to same CRS as x and y
    model_ranking_cols = [f"rank_{m}" for m in ensemble_models]
    model_ranks_gdf = (
        gpd.read_file(ranking_points)
        .to_crs(crs)
<<<<<<< HEAD
        .query(f"valid_perc > {ranking_valid_perc}").dropna()[
            model_ranking_cols + ["geometry"]
        ]
    )

    # Use points to interpolate model rankings into requested x and y
    print(f"Interpolating model rankings using IDW (k={idw_k}) interpolation")
    ensemble_ranks_df = (
        # Select subset of rank columns
        model_ranks_gdf[model_ranking_cols]
        # For each rank column, interpolate to new points using IDW and
        # assign x and y coordinates as new columns
        .apply(
            lambda z: idw(
                input_z=z,
=======
        .query(f"valid_perc > {ranking_valid_perc}")
        .dropna()[model_ranking_cols + ["geometry"]]
    )

    # Use points to interpolate model rankings into requested x and y
    id_kwargs_str = "" if idw_kwargs == {} else idw_kwargs
    print(f"Interpolating model rankings using IDW interpolation {id_kwargs_str}")
    ensemble_ranks_df = (
        # Run IDW interpolation on subset of ranking columns
        pd.DataFrame(
            idw(
                input_z=model_ranks_gdf[model_ranking_cols],
>>>>>>> b800a1c0
                input_x=model_ranks_gdf.geometry.x,
                input_y=model_ranks_gdf.geometry.y,
                output_x=x,
                output_y=y,
<<<<<<< HEAD
                k=idw_k,
            ),
            axis=0,
=======
                **idw_kwargs,
            ),
            columns=model_ranking_cols,
>>>>>>> b800a1c0
        )
        .assign(x=x, y=y)
        # Drop any duplicates then melt columns into long format
        .drop_duplicates()
        .melt(id_vars=["x", "y"], var_name="tide_model", value_name="rank")
        # Remore "rank_" prefix to get plain model names
        .replace({"^rank_": ""}, regex=True)
        # Set index columns and rank across groups
        .set_index(["tide_model", "x", "y"])
        .groupby(["x", "y"])
        .rank()
    )

    # If no custom ensemble funcs are provided, use a default ensemble
    # calculation that takes the mean of the top N tide models
<<<<<<< HEAD
    # TODO: Update ranks to place best at 1, not 7
    if ensemble_func is None:
        rank_thresh = len(ensemble_models) - ensemble_top_n
        ensemble_func = {"ensemble": lambda x: x["rank"] > rank_thresh}
=======
    if ensemble_func is None:
        ensemble_func = {"ensemble": lambda x: x["rank"] <= ensemble_top_n}
>>>>>>> b800a1c0

    # Create output list to hold computed ensemble model outputs
    ensemble_list = []

    # Loop through all provided ensemble generation functions
    for ensemble_n, ensemble_f in ensemble_func.items():

        print(f"Combining models into single {ensemble_n} model")

        # Join ranks to input tide data, compute weightings and group
        grouped = (
            # Add tide model as an index so we can join with model ranks
            tide_df.set_index("tide_model", append=True).join(ensemble_ranks_df)
            # Add temp columns containing weightings and weighted values
            .assign(
                weights=ensemble_f,  # use custom func to compute weights
                weighted=lambda i: i.tide_m * i.weights,
            )
            # Groupby is specified in a weird order here as this seems
            # to be the easiest way to preserve correct index sorting
            .groupby(["x", "y", "time"])
        )

        # Use weightings to combine multiple models into single ensemble
        ensemble_df = (
            # Calculate weighted mean and convert back to dataframe
            grouped.weighted.sum()
            .div(grouped.weights.sum())
            .to_frame("tide_m")
            # Label ensemble model and ensure indexes are in expected order
            .assign(tide_model=ensemble_n)
            .reorder_levels(["time", "x", "y"], axis=0)
        )

        ensemble_list.append(ensemble_df)

    # Combine all ensemble models and return as a single dataframe
    return pd.concat(ensemble_list)


def model_tides(
    x,
    y,
    time,
    model="FES2014",
    directory=None,
    crs="EPSG:4326",
    method="spline",
    extrapolate=True,
    cutoff=None,
    mode="one-to-many",
    parallel=True,
    parallel_splits=5,
    output_units="m",
    output_format="long",
    ensemble_models=None,
    **ensemble_kwargs,
):
    """
    Compute tides at multiple points and times using tidal harmonics.

    This function supports all tidal models supported by `pyTMD`,
    including FES Finite Element Solution models, TPXO TOPEX/POSEIDON
    models, EOT Empirical Ocean Tide models, GOT Global Ocean Tide
    models, and HAMTIDE Hamburg direct data Assimilation Methods for
    Tides models.

    This function requires access to tide model data files.
    These should be placed in a folder with subfolders matching
    the formats specified by `pyTMD`:
    https://pytmd.readthedocs.io/en/latest/getting_started/Getting-Started.html#directories

    For FES2014 (https://www.aviso.altimetry.fr/es/data/products/auxiliary-products/global-tide-fes/description-fes2014.html):
        - {directory}/fes2014/ocean_tide/
        - {directory}/fes2014/load_tide/

    For TPXO8-atlas (https://www.tpxo.net/tpxo-products-and-registration):
        - {directory}/tpxo8_atlas/

    For TPXO9-atlas-v5 (https://www.tpxo.net/tpxo-products-and-registration):
        - {directory}/TPXO9_atlas_v5/

    For EOT20 (https://www.seanoe.org/data/00683/79489/):
        - {directory}/EOT20/ocean_tides/
        - {directory}/EOT20/load_tides/

    For GOT4.10c (https://earth.gsfc.nasa.gov/geo/data/ocean-tide-models):
        - {directory}/GOT4.10c/grids_oceantide_netcdf/

    For HAMTIDE (https://www.cen.uni-hamburg.de/en/icdc/data/ocean/hamtide.html):
        - {directory}/hamtide/

    This function is a modification of the `pyTMD` package's
    `compute_tide_corrections` function. For more info:
    https://pytmd.readthedocs.io/en/stable/user_guide/compute_tide_corrections.html

    Parameters:
    -----------
    x, y : float or list of floats
        One or more x and y coordinates used to define
        the location at which to model tides. By default these
        coordinates should be lat/lon; use "crs" if they
        are in a custom coordinate reference system.
    time : A datetime array or pandas.DatetimeIndex
        An array containing `datetime64[ns]` values or a
        `pandas.DatetimeIndex` providing the times at which to
        model tides in UTC time.
    model : string, optional
        The tide model used to model tides. Options include:
        - "FES2014" (pre-configured on DEA Sandbox)
        - "TPXO9-atlas-v5"
        - "TPXO8-atlas"
        - "EOT20"
        - "HAMTIDE11"
        - "GOT4.10"
        - "ensemble" (advanced ensemble tide model functionality;
          combining multiple models based on external model rankings)
    directory : string, optional
        The directory containing tide model data files. If no path is
        provided, this will default to the environment variable
        "DEA_TOOLS_TIDE_MODELS" if set, otherwise "/var/share/tide_models".
        Tide modelling files should be stored in sub-folders for each
        model that match the structure provided by `pyTMD`:
        https://pytmd.readthedocs.io/en/latest/getting_started/Getting-Started.html#directories
        For example:
        - {directory}/fes2014/ocean_tide/
          {directory}/fes2014/load_tide/
        - {directory}/tpxo8_atlas/
        - {directory}/TPXO9_atlas_v5/
    crs : str, optional
        Input coordinate reference system for x and y coordinates.
        Defaults to "EPSG:4326" (WGS84; degrees latitude, longitude).
    method : string, optional
        Method used to interpolate tidal constituents
        from model files. Options include:
        - "spline": scipy bivariate spline interpolation (default)
        - "bilinear": quick bilinear interpolation
        - "linear", "nearest": scipy regular grid interpolations
    extrapolate : bool, optional
        Whether to extrapolate tides for x and y coordinates outside of
        the valid tide modelling domain using nearest-neighbor.
    cutoff : int or float, optional
        Extrapolation cutoff in kilometers. The default is None, which
        will extrapolate for all points regardless of distance from the
        valid tide modelling domain.
    mode : string, optional
        The analysis mode to use for tide modelling. Supports two options:
        - "one-to-many": Models tides for every timestep in "time" at
        every input x and y coordinate point. This is useful if you
        want to model tides for a specific list of timesteps across
        multiple spatial points (e.g. for the same set of satellite
        acquisition times at various locations across your study area).
        - "one-to-one": Model tides using a different timestep for each
        x and y coordinate point. In this mode, the number of x and
        y points must equal the number of timesteps provided in "time".
    parallel : boolean, optional
        Whether to parallelise tide modelling using `concurrent.futures`.
        If multiple tide models are requested, these will be run in
        parallel. Optionally, tide modelling can also be run in parallel
        across input x and y coordinates (see "parallel_splits" below).
        Default is True.
    parallel_splits : int, optional
        Whether to split the input x and y coordinates into smaller,
        evenly-sized chunks that are processed in parallel. This can
        provide a large performance boost when processing large numbers
        of coordinates. The default is 5 chunks, which will split
        coordinates into 5 parallelised chunks.
    output_units : str, optional
        Whether to return modelled tides in floating point metre units,
        or integer centimetre units (i.e. scaled by 100) or integer
        millimetre units (i.e. scaled by 1000. Returning outputs in
        integer units can be useful for reducing memory usage.
        Defaults to "m" for metres; set to "cm" for centimetres or "mm"
        for millimetres.
    output_format : str, optional
        Whether to return the output dataframe in long format (with
        results stacked vertically along "tide_model" and "tide_m"
        columns), or wide format (with a column for each tide model).
        Defaults to "long".
    ensemble_models : list, optional
<<<<<<< HEAD
        An optional list of models to use as inputs if "ensemble" tide
        modelling is requested. Defaults to ["FES2014", "TPXO9-atlas-v5",
        "EOT20", "HAMTIDE11", "GOT4.10", "FES2012", "TPXO8-atlas-v1"].
=======
        An optional list of models used to generate the ensemble tide
        model if "ensemble" tide modelling is requested. Defaults to 
        ["FES2014", "TPXO9-atlas-v5", "EOT20", "HAMTIDE11", "GOT4.10",
        "FES2012", "TPXO8-atlas-v1"].
>>>>>>> b800a1c0
    **ensemble_kwargs :
        Keyword arguments used to customise the generation of optional
        ensemble tide models if "ensemble" modelling are requested.
        These are passed to the underlying `_ensemble_model` function.
        Useful parameters include `ranking_points` (path to model
<<<<<<< HEAD
        rankings data), `idw_k` (for controlling how model rankings are
=======
        rankings data), `k` (for controlling how model rankings are
>>>>>>> b800a1c0
        interpolated), and `ensemble_top_n` (how many top models to use
        in the ensemble calculation).

    Returns
    -------
    A pandas.DataFrame containing tide heights for every
    combination of time and point coordinates.

    """
    # Set tide modelling files directory. If no custom path is provided,
    # first try global environmental var, then "/var/share/tide_models"
    if directory is None:
        if "DEA_TOOLS_TIDE_MODELS" in os.environ:
            directory = os.environ["DEA_TOOLS_TIDE_MODELS"]
        else:
            directory = "/var/share/tide_models"

    # Verify path exists
    directory = pathlib.Path(directory).expanduser()
    if not directory.exists():
        raise FileNotFoundError("Invalid tide directory")

    # If time passed as a single Timestamp, convert to datetime64
    if isinstance(time, pd.Timestamp):
        time = time.to_datetime64()

    # Turn inputs into arrays for consistent handling
    models_requested = np.atleast_1d(model)
    x = np.atleast_1d(x)
    y = np.atleast_1d(y)
    time = np.atleast_1d(time)

    # Validate input arguments
    assert method in ("bilinear", "spline", "linear", "nearest")
    assert output_units in (
        "m",
        "cm",
        "mm",
    ), "Output units must be either 'm', 'cm', or 'mm'."
    assert output_format in (
        "long",
        "wide",
    ), "Output format must be either 'long' or 'wide'."
    assert len(x) == len(y), "x and y must be the same length."
    if mode == "one-to-one":
        assert len(x) == len(time), (
            "The number of supplied x and y points and times must be "
            "identical in 'one-to-one' mode. Use 'one-to-many' mode if "
            "you intended to model multiple timesteps at each point."
        )

    # Verify that all provided models are supported
    valid_models = [
        "FES2014",
        "TPXO9-atlas-v5",
        "EOT20",
        "HAMTIDE11",
        "GOT4.10",
        "TPXO8-atlas",
        "TPXO8-atlas-v1",  # Requires custom tide model definition file
        "FES2012",  # Requires custom tide model definition file
        "ensemble",  # Advanced ensemble model functionality
    ]
    if not all(m in valid_models for m in models_requested):
        raise ValueError(
            f"One or more of the models requested {models_requested} is "
            f"not valid. The following models are currently supported: "
            f"{valid_models}"
        )

    # If ensemble modelling is requested, use a custom list of models
    # for subsequent processing
    if "ensemble" in models_requested:
        print("Running ensemble tide modelling")
        models_to_process = (
            ensemble_models
            if ensemble_models is not None
            else [
                "FES2014",
                "TPXO9-atlas-v5",
                "EOT20",
                "HAMTIDE11",
                "GOT4.10",
                "FES2012",
                "TPXO8-atlas-v1",
            ]
        )

    # Otherwise, models to process are the same as those requested
    else:
        models_to_process = models_requested

    # Update tide modelling func to add default keyword arguments that
    # are used for every iteration during parallel processing
    iter_func = partial(
        _model_tides,
        directory=directory,
        crs=crs,
        method=method,
        extrapolate=extrapolate,
        cutoff=np.inf if cutoff is None else cutoff,
        output_units=output_units,
        mode=mode,
    )

    # Ensure requested parallel splits is not smaller than number of points
    parallel_splits = min(parallel_splits, len(x))

    # Parallelise if either multiple models or multiple splits requested
    if parallel & ((len(models_to_process) > 1) | (parallel_splits > 1)):
        from concurrent.futures import ProcessPoolExecutor
        from tqdm import tqdm

        with ProcessPoolExecutor() as executor:
            print(f"Modelling tides using {', '.join(models_to_process)} in parallel")

            # Optionally split lon/lat points into `splits_n` chunks
            # that will be applied in parallel
            x_split = np.array_split(x, parallel_splits)
            y_split = np.array_split(y, parallel_splits)

            # Get every combination of models and lat/lon points, and
            # extract as iterables that can be passed to `executor.map()`
            # In "one-to-many" mode, pass entire set of timesteps to each
            # parallel iteration by repeating timesteps by number of total
            # parallel iterations. In "one-to-one" mode, split up
            # timesteps into smaller parallel chunks too.
            if mode == "one-to-many":
                model_iters, x_iters, y_iters = zip(
                    *[
                        (m, x_split[i], y_split[i])
                        for m in models_to_process
                        for i in range(parallel_splits)
                    ]
                )
                time_iters = [time] * len(model_iters)
            elif mode == "one-to-one":
                time_split = np.array_split(time, parallel_splits)
                model_iters, x_iters, y_iters, time_iters = zip(
                    *[
                        (m, x_split[i], y_split[i], time_split[i])
                        for m in models_to_process
                        for i in range(parallel_splits)
                    ]
                )

            # Apply func in parallel, iterating through each input param
            model_outputs = list(
                tqdm(
                    executor.map(iter_func, model_iters, x_iters, y_iters, time_iters),
                    total=len(model_iters),
                )
            )

    # Model tides in series if parallelisation is off
    else:
        model_outputs = []

        for model_i in models_to_process:
            print(f"Modelling tides using {model_i}")
            tide_df = iter_func(model_i, x, y, time)
            model_outputs.append(tide_df)

    # Combine outputs into a single dataframe
    tide_df = pd.concat(model_outputs, axis=0)

    # Optionally compute ensemble model and add to dataframe
    if "ensemble" in models_requested:
        ensemble_df = _ensemble_model(
            x, y, crs, tide_df, models_to_process, **ensemble_kwargs
        )

        # Update requested models with any custom ensemble models, then
        # filter the dataframe to keep only models originally requested
        models_requested = np.union1d(models_requested, ensemble_df.tide_model.unique())
        tide_df = pd.concat([tide_df, ensemble_df]).query(
            "tide_model in @models_requested"
        )

    # Optionally convert to a wide format dataframe with a tide model in
    # each dataframe column
    if output_format == "wide":
        # Pivot into wide format with each time model as a column
        print("Converting to a wide format dataframe")
        tide_df = tide_df.pivot(columns="tide_model", values="tide_m")

        # If in 'one-to-one' mode, reindex using our input time/x/y
        # values to ensure the output is sorted the same as our inputs
        if mode == "one-to-one":
            output_indices = pd.MultiIndex.from_arrays(
                [time, x, y], names=["time", "x", "y"]
            )
            tide_df = tide_df.reindex(output_indices)

    return tide_df


def _pixel_tides_resample(
    tides_lowres,
    ds,
    resample_method="bilinear",
    dask_chunks="auto",
    dask_compute=True,
):
    """
    Resamples low resolution tides modelled by `pixel_tides` into the
    geobox (e.g. spatial resolution and extent) of the original higher
    resolution satellite dataset.

    Parameters:
    -----------
    tides_lowres : xarray.DataArray
        The low resolution tide modelling data array to be resampled.
    ds : xarray.Dataset
        The dataset whose geobox will be used as the template for the
        resampling operation. This is typically the same satellite
        dataset originally passed to `pixel_tides`.
    resample_method : string, optional
        The resampling method to use. Defaults to "bilinear"; valid
        options include "nearest", "cubic", "min", "max", "average" etc.
    dask_chunks : str or tuple, optional
        Can be used to configure custom Dask chunking for the final
        resampling step. The default of "auto" will automatically set
        x/y chunks to match those in `ds` if they exist, otherwise will
        set x/y chunks that cover the entire extent of the dataset.
        For custom chunks, provide a tuple in the form `(y, x)`, e.g.
        `(2048, 2048)`.
    dask_compute : bool, optional
        Whether to compute results of the resampling step using Dask.
        If False, this will return `tides_highres` as a Dask array.

    Returns:
    --------
    tides_highres, tides_lowres : tuple of xr.DataArrays
        In addition to `tides_lowres` (see above), a high resolution
        array of tide heights will be generated matching the
        exact spatial resolution and extent of `ds`.
    """
    # Determine spatial dimensions
    y_dim, x_dim = ds.odc.spatial_dims

    # Convert array to Dask, using no chunking along y and x dims,
    # and a single chunk for each timestep/quantile and tide model
    tides_lowres_dask = tides_lowres.chunk(
        {d: None if d in [y_dim, x_dim] else 1 for d in tides_lowres.dims}
    )

    # Automatically set Dask chunks for reprojection if set to "auto".
    # This will either use x/y chunks if they exist in `ds`, else
    # will cover the entire x and y dims) so we don't end up with
    # hundreds of tiny x and y chunks due to the small size of
    # `tides_lowres` (possible odc.geo bug?)
    if dask_chunks == "auto":
        if ds.chunks is not None:
            if (y_dim in ds.chunks) & (x_dim in ds.chunks):
                dask_chunks = (ds.chunks[y_dim], ds.chunks[x_dim])
            else:
                dask_chunks = ds.odc.geobox.shape
        else:
            dask_chunks = ds.odc.geobox.shape

    # Reproject into the GeoBox of `ds` using odc.geo and Dask
    tides_highres = tides_lowres_dask.odc.reproject(
        how=ds.odc.geobox,
        chunks=dask_chunks,
        resampling=resample_method,
    ).rename("tide_m")

    # Optionally process and load into memory with Dask
    if dask_compute:
        tides_highres.load()

    return tides_highres, tides_lowres


def pixel_tides(
    ds,
    times=None,
    resample=True,
    calculate_quantiles=None,
    resolution=None,
    buffer=None,
    resample_method="bilinear",
    model="FES2014",
    dask_chunks="auto",
    dask_compute=True,
    **model_tides_kwargs,
):
    """
    Obtain tide heights for each pixel in a dataset by modelling
    tides into a low-resolution grid surrounding the dataset,
    then (optionally) spatially resample this low-res data back
    into the original higher resolution dataset extent and resolution.

    Parameters:
    -----------
    ds : xarray.Dataset
        A dataset whose geobox (`ds.odc.geobox`) will be used to define
        the spatial extent of the low resolution tide modelling grid.
    times : pandas.DatetimeIndex or list of pandas.Timestamps, optional
        By default, the function will model tides using the times
        contained in the `time` dimension of `ds`. Alternatively, this
        param can be used to model tides for a custom set of times
        instead. For example:
        `times=pd.date_range(start="2000", end="2001", freq="5h")`
    resample : bool, optional
        Whether to resample low resolution tides back into `ds`'s original
        higher resolution grid. Set this to `False` if you do not want
        low resolution tides to be re-projected back to higher resolution.
    calculate_quantiles : list or np.array, optional
        Rather than returning all individual tides, low-resolution tides
        can be first aggregated using a quantile calculation by passing in
        a list or array of quantiles to compute. For example, this could
        be used to calculate the min/max tide across all times:
        `calculate_quantiles=[0.0, 1.0]`.
    resolution: int, optional
        The desired resolution of the low-resolution grid used for tide
        modelling. The default None will create a 5000 m resolution grid
        if `ds` has a projected CRS (i.e. metre units), or a 0.05 degree
        resolution grid if `ds` has a geographic CRS (e.g. degree units).
        Note: higher resolutions do not necessarily provide better
        tide modelling performance, as results will be limited by the
        resolution of the underlying global tide model (e.g. 1/16th
        degree / ~5 km resolution grid for FES2014).
    buffer : int, optional
        The amount by which to buffer the higher resolution grid extent
        when creating the new low resolution grid. This buffering is
        important as it ensures that ensure pixel-based tides are seamless
        across dataset boundaries. This buffer will eventually be clipped
        away when the low-resolution data is re-projected back to the
        resolution and extent of the higher resolution dataset. To
        ensure that at least two pixels occur outside of the dataset
        bounds, the default None applies a 12000 m buffer if `ds` has a
        projected CRS (i.e. metre units), or a 0.12 degree buffer if
        `ds` has a geographic CRS (e.g. degree units).
    resample_method : string, optional
        If resampling is requested (see `resample` above), use this
        resampling method when converting from low resolution to high
        resolution pixels. Defaults to "bilinear"; valid options include
        "nearest", "cubic", "min", "max", "average" etc.
    model : string or list of strings
        The tide model or a list of models used to model tides, as
        supported by the `pyTMD` Python package. Options include:
        - "FES2014" (default; pre-configured on DEA Sandbox)
        - "TPXO8-atlas"
        - "TPXO9-atlas-v5"
        - "EOT20"
        - "HAMTIDE11"
        - "GOT4.10"
    dask_chunks : str or tuple, optional
        Can be used to configure custom Dask chunking for the final
        resampling step. The default of "auto" will automatically set
        x/y chunks to match those in `ds` if they exist, otherwise will
        set x/y chunks that cover the entire extent of the dataset.
        For custom chunks, provide a tuple in the form `(y, x)`, e.g.
        `(2048, 2048)`.
    dask_compute : bool, optional
        Whether to compute results of the resampling step using Dask.
        If False, this will return `tides_highres` as a Dask array.
    **model_tides_kwargs :
        Optional parameters passed to the `dea_tools.coastal.model_tides`
        function. Important parameters include "directory" (used to
        specify the location of input tide modelling files) and "cutoff"
        (used to extrapolate modelled tides away from the coast; if not
        specified here, cutoff defaults to `np.inf`).

    Returns:
    --------
    If `resample` is False:

        tides_lowres : xr.DataArray
            A low resolution data array giving either tide heights every
            timestep in `ds` (if `times` is None), tide heights at every
            time in `times` (if `times` is not None), or tide height quantiles
            for every quantile provided by `calculate_quantiles`.

    If `resample` is True:

        tides_highres, tides_lowres : tuple of xr.DataArrays
            In addition to `tides_lowres` (see above), a high resolution
            array of tide heights will be generated that matches the
            exact spatial resolution and extent of `ds`. This will contain
            either tide heights every timestep in `ds` (if `times` is None),
            tide heights at every time in `times` (if `times` is not None),
            or tide height quantiles for every quantile provided by
            `calculate_quantiles`.
    """
    import odc.geo.xr
    from odc.geo.geobox import GeoBox

    # First test if no time dimension and nothing passed to `times`
    if ("time" not in ds.dims) & (times is None):
        raise ValueError(
            "`ds` does not contain a 'time' dimension. Times are required "
            "for modelling tides: please pass in a set of custom tides "
            "using the `times` parameter. For example: "
            "`times=pd.date_range(start='2000', end='2001', freq='5h')`"
        )

    # If custom times are provided, convert them to a consistent
    # pandas.DatatimeIndex format
    if times is not None:
        if isinstance(times, list):
            time_coords = pd.DatetimeIndex(times)
        elif isinstance(times, pd.Timestamp):
            time_coords = pd.DatetimeIndex([times])
        else:
            time_coords = times

    # Otherwise, use times from `ds` directly
    else:
        time_coords = ds.coords["time"]

    # Set defaults passed to `model_tides`
    model_tides_kwargs.setdefault("cutoff", np.inf)

    # Standardise model into a list for easy handling
    model = [model] if isinstance(model, str) else model

    # Test if no time dimension and nothing passed to `times`
    if ("time" not in ds.dims) & (times is None):
        raise ValueError(
            "`ds` does not contain a 'time' dimension. Times are required "
            "for modelling tides: please pass in a set of custom tides "
            "using the `times` parameter. For example: "
            "`times=pd.date_range(start='2000', end='2001', freq='5h')`"
        )

    # If custom times are provided, convert them to a consistent
    # pandas.DatatimeIndex format
    if times is not None:
        if isinstance(times, list):
            time_coords = pd.DatetimeIndex(times)
        elif isinstance(times, pd.Timestamp):
            time_coords = pd.DatetimeIndex([times])
        else:
            time_coords = times

    # Otherwise, use times from `ds` directly
    else:
        time_coords = ds.coords["time"]

    # Determine spatial dimensions
    y_dim, x_dim = ds.odc.spatial_dims

    # Determine resolution and buffer, using different defaults for
    # geographic (i.e. degrees) and projected (i.e. metres) CRSs:
    crs_units = ds.odc.geobox.crs.units[0][0:6]
    if ds.odc.geobox.crs.geographic:
        if resolution is None:
            resolution = 0.05
        elif resolution > 360:
            raise ValueError(
                f"A resolution of greater than 360 was "
                f"provided, but `ds` has a geographic CRS "
                f"in {crs_units} units. Did you accidently "
                f"provide a resolution in projected "
                f"(i.e. metre) units?"
            )
        if buffer is None:
            buffer = 0.12
    else:
        if resolution is None:
            resolution = 5000
        elif resolution < 1:
            raise ValueError(
                f"A resolution of less than 1 was provided, "
                f"but `ds` has a projected CRS in "
                f"{crs_units} units. Did you accidently "
                f"provide a resolution in geographic "
                f"(degree) units?"
            )
        if buffer is None:
            buffer = 12000

    # Raise error if resolution is less than dataset resolution
    dataset_res = ds.odc.geobox.resolution.x
    if resolution < dataset_res:
        raise ValueError(
            f"The resolution of the low-resolution tide "
            f"modelling grid ({resolution:.2f}) is less "
            f"than `ds`'s pixel resolution ({dataset_res:.2f}). "
            f"This can cause extremely slow tide modelling "
            f"performance. Please select provide a resolution "
            f"greater than {dataset_res:.2f} using "
            f"`pixel_tides`'s 'resolution' parameter."
        )

    # Create a new reduced resolution tide modelling grid after
    # first buffering the grid
    print(
        f"Creating reduced resolution {resolution} x {resolution} "
        f"{crs_units} tide modelling array"
    )
    buffered_geobox = ds.odc.geobox.buffered(buffer)
    rescaled_geobox = GeoBox.from_bbox(
        bbox=buffered_geobox.boundingbox, resolution=resolution
    )
    rescaled_ds = odc.geo.xr.xr_zeros(rescaled_geobox)

    # Flatten grid to 1D, then add time dimension
    flattened_ds = rescaled_ds.stack(z=(x_dim, y_dim))
    flattened_ds = flattened_ds.expand_dims(dim={"time": time_coords.values})

    # Model tides in parallel, returning a pandas.DataFrame
    tide_df = model_tides(
        x=flattened_ds[x_dim],
        y=flattened_ds[y_dim],
        time=flattened_ds.time,
        crs=f"EPSG:{ds.odc.geobox.crs.epsg}",
        model=model,
        **model_tides_kwargs,
    )

    # Convert our pandas.DataFrame tide modelling outputs to xarray
    tides_lowres = (
        # Rename x and y dataframe indexes to match x and y xarray dims
        tide_df.rename_axis(["time", x_dim, y_dim])
        # Add tide model column to dataframe indexes so we can convert
        # our dataframe to a multidimensional xarray
        .set_index("tide_model", append=True)
        # Convert to xarray and select our tide modelling xr.DataArray
        .to_xarray()
        .tide_m
        # Re-index and transpose into our input coordinates and dim order
        .reindex_like(rescaled_ds)
        .transpose("tide_model", "time", y_dim, x_dim)
    )

    # Optionally calculate and return quantiles rather than raw data.
    # Set dtype to dtype of the input data as quantile always returns
    # float64 (memory intensive)
    if calculate_quantiles is not None:
        print("Computing tide quantiles")
        tides_lowres = tides_lowres.quantile(q=calculate_quantiles, dim="time").astype(
            tides_lowres.dtype
        )

    # If only one tidal model exists, squeeze out "tide_model" dim
    if len(tides_lowres.tide_model) == 1:
        tides_lowres = tides_lowres.squeeze("tide_model")

    # Ensure CRS is present before we apply any resampling
    tides_lowres = tides_lowres.odc.assign_crs(ds.odc.geobox.crs)

    # Reproject into original high resolution grid
    if resample:
        print("Reprojecting tides into original array")
        tides_highres, tides_lowres = _pixel_tides_resample(
            tides_lowres, ds, resample_method, dask_chunks, dask_compute
        )
        return tides_highres, tides_lowres

    else:
        print("Returning low resolution tide array")
        return tides_lowres


def tidal_tag(
    ds,
    ebb_flow=False,
    swap_dims=False,
    tidepost_lat=None,
    tidepost_lon=None,
    return_tideposts=False,
    **model_tides_kwargs,
):
    """
    Takes an xarray.Dataset and returns the same dataset with a new
    `tide_m` variable giving the height of the tide at the exact
    moment of each satellite acquisition.

    The function models tides at the centroid of the dataset by default,
    but a custom tidal modelling location can be specified using
    `tidepost_lat` and `tidepost_lon`.

    The default settings use the FES2014 global tidal model, implemented
    using the pyTMD Python package. FES2014 was produced by NOVELTIS,
    LEGOS, CLS Space Oceanography Division and CNES. It is distributed
    by AVISO, with support from CNES (http://www.aviso.altimetry.fr/).

    Parameters
    ----------
    ds : xarray.Dataset
        An xarray.Dataset object with x, y and time dimensions
    ebb_flow : bool, optional
        An optional boolean indicating whether to compute if the
        tide phase was ebbing (falling) or flowing (rising) for each
        observation. The default is False; if set to True, a new
        `ebb_flow` variable will be added to the dataset with each
        observation labelled with 'Ebb' or 'Flow'.
    swap_dims : bool, optional
        An optional boolean indicating whether to swap the `time`
        dimension in the original xarray.Dataset to the new
        `tide_m` variable. Defaults to False.
    tidepost_lat, tidepost_lon : float or int, optional
        Optional coordinates used to model tides. The default is None,
        which uses the centroid of the dataset as the tide modelling
        location.
    return_tideposts : bool, optional
        An optional boolean indicating whether to return the `tidepost_lat`
        and `tidepost_lon` location used to model tides in addition to the
        xarray.Dataset. Defaults to False.
    **model_tides_kwargs :
        Optional parameters passed to the `dea_tools.coastal.model_tides`
        function. Important parameters include "model" and "directory",
        used to specify the tide model to use and the location of its files.

    Returns
    -------
    The original xarray.Dataset with a new `tide_m` variable giving
    the height of the tide (and optionally, its ebb-flow phase) at the
    exact moment of each satellite acquisition (if `return_tideposts=True`,
    the function will also return the `tidepost_lon` and `tidepost_lat`
    location used in the analysis).

    """

    import odc.geo.xr

    # If custom tide modelling locations are not provided, use the
    # dataset centroid
    if not tidepost_lat or not tidepost_lon:
        tidepost_lon, tidepost_lat = ds.odc.geobox.geographic_extent.centroid.coords[0]
        print(
            f"Setting tide modelling location from dataset centroid: "
            f"{tidepost_lon:.2f}, {tidepost_lat:.2f}"
        )

    else:
        print(
            f"Using user-supplied tide modelling location: "
            f"{tidepost_lon:.2f}, {tidepost_lat:.2f}"
        )

    # Use tidal model to compute tide heights for each observation:
    # model = (
    #     "FES2014" if "model" not in model_tides_kwargs else model_tides_kwargs["model"]
    # )
    tide_df = model_tides(
        x=tidepost_lon,
        y=tidepost_lat,
        time=ds.time,
        crs="EPSG:4326",
        **model_tides_kwargs,
    )

    # If tides cannot be successfully modeled (e.g. if the centre of the
    # xarray dataset is located is over land), raise an exception
    if tide_df.tide_m.isnull().all():
        raise ValueError(
            f"Tides could not be modelled for dataset centroid located "
            f"at {tidepost_lon:.2f}, {tidepost_lat:.2f}. This can occur if "
            f"this coordinate occurs over land. Please manually specify "
            f"a tide modelling location located over water using the "
            f"`tidepost_lat` and `tidepost_lon` parameters."
        )

    # Assign tide heights to the dataset as a new variable
    ds["tide_m"] = xr.DataArray(tide_df.tide_m, coords=[ds.time])

    # Optionally calculate the tide phase for each observation
    if ebb_flow:
        # Model tides for a time 15 minutes prior to each previously
        # modelled satellite acquisition time. This allows us to compare
        # tide heights to see if they are rising or falling.
        print("Modelling tidal phase (e.g. ebb or flow)")
        tide_pre_df = model_tides(
            x=tidepost_lon,
            y=tidepost_lat,
            time=(ds.time - pd.Timedelta("15 min")),
            crs="EPSG:4326",
            **model_tides_kwargs,
        )

        # Compare tides computed for each timestep. If the previous tide
        # was higher than the current tide, the tide is 'ebbing'. If the
        # previous tide was lower, the tide is 'flowing'
        tidal_phase = [
            "Ebb" if i else "Flow"
            for i in tide_pre_df.tide_m.values > tide_df.tide_m.values
        ]

        # Assign tide phase to the dataset as a new variable
        ds["ebb_flow"] = xr.DataArray(tidal_phase, coords=[ds.time])

    # If swap_dims = True, make tide height the primary dimension
    # instead of time
    if swap_dims:
        # Swap dimensions and sort by tide height
        ds = ds.swap_dims({"time": "tide_m"})
        ds = ds.sortby("tide_m")
        ds = ds.drop_vars("time")

    if return_tideposts:
        return ds, tidepost_lon, tidepost_lat
    else:
        return ds


def tidal_stats(
    ds,
    tidepost_lat=None,
    tidepost_lon=None,
    plain_english=True,
    plot=True,
    modelled_freq="2h",
    linear_reg=False,
    round_stats=3,
    **model_tides_kwargs,
):
    """
    Takes an xarray.Dataset and statistically compares the tides
    modelled for each satellite observation against the full modelled
    tidal range. This comparison can be used to evaluate whether the
    tides observed by satellites (e.g. Landsat) are biased compared to
    the natural tidal range (e.g. fail to observe either the highest or
    lowest tides etc).

    For more information about the tidal statistics computed by this
    function, refer to Figure 8 in Bishop-Taylor et al. 2018:
    https://www.sciencedirect.com/science/article/pii/S0272771418308783#fig8

    The function models tides at the centroid of the dataset by default,
    but a custom tidal modelling location can be specified using
    `tidepost_lat` and `tidepost_lon`.

    The default settings use the FES2014 global tidal model, implemented
    using the pyTMD Python package. FES2014 was produced by NOVELTIS,
    LEGOS, CLS Space Oceanography Division and CNES. It is distributed
    by AVISO, with support from CNES (http://www.aviso.altimetry.fr/).

    Parameters
    ----------
    ds : xarray.Dataset
        An xarray.Dataset object with x, y and time dimensions
    tidepost_lat, tidepost_lon : float or int, optional
        Optional coordinates used to model tides. The default is None,
        which uses the centroid of the dataset as the tide modelling
        location.
    plain_english : bool, optional
        An optional boolean indicating whether to print a plain english
        version of the tidal statistics to the screen. Defaults to True.
    plot : bool, optional
        An optional boolean indicating whether to plot how satellite-
        observed tide heights compare against the full tidal range.
        Defaults to True.
    modelled_freq : str, optional
        An optional string giving the frequency at which to model tides
        when computing the full modelled tidal range. Defaults to '2h',
        which computes a tide height for every two hours across the
        temporal extent of `ds`.
    linear_reg: bool, optional
        Experimental: whether to return linear regression stats that
        assess whether dstellite-observed and all available tides show
        any decreasing or increasing trends over time. Not currently
        recommended as all observed regressions always return as
        significant due to far larger sample size.
    round_stats : int, optional
        The number of decimal places used to round the output statistics.
        Defaults to 3.
    **model_tides_kwargs :
        Optional parameters passed to the `dea_tools.coastal.model_tides`
        function. Important parameters include "model" and "directory",
        used to specify the tide model to use and the location of its files.

    Returns
    -------
    A pandas.Series object containing the following statistics:

        tidepost_lat: latitude used for modelling tide heights
        tidepost_lon: longitude used for modelling tide heights
        observed_min_m: minimum tide height observed by the satellite
        all_min_m: minimum tide height from all available tides
        observed_max_m: maximum tide height observed by the satellite
        all_max_m: maximum tide height from all available tides
        observed_range_m: tidal range observed by the satellite
        all_range_m: full astronomical tidal range based on all
                  available tides
        spread_m: proportion of the full astronomical tidal range observed
                  by the satellite (see Bishop-Taylor et al. 2018)
        low_tide_offset: proportion of the lowest tides never observed
                  by the satellite (see Bishop-Taylor et al. 2018)
        high_tide_offset: proportion of the highest tides never observed
                  by the satellite (see Bishop-Taylor et al. 2018)

    If `linear_reg = True`, the output will also contain:

        observed_slope: slope of any relationship between observed tide
                  heights and time
        all_slope: slope of any relationship between all available tide
                  heights and time
        observed_pval: significance/p-value of any relationship between
                  observed tide heights and time
        all_pval: significance/p-value of any relationship between
                  all available tide heights and time

    """

    # Model tides for each observation in the supplied xarray object
    ds_tides, tidepost_lon, tidepost_lat = tidal_tag(
        ds,
        tidepost_lat=tidepost_lat,
        tidepost_lon=tidepost_lon,
        return_tideposts=True,
        **model_tides_kwargs,
    )

    # Drop spatial ref for nicer plotting
    if "spatial_ref" in ds_tides:
        ds_tides = ds_tides.drop_vars("spatial_ref")

    # Generate range of times covering entire period of satellite record
    all_timerange = pd.date_range(
        start=ds_tides.time.min().item(),
        end=ds_tides.time.max().item(),
        freq=modelled_freq,
    )

    # Model tides for each timestep
    all_tides_df = model_tides(
        x=tidepost_lon,
        y=tidepost_lat,
        time=all_timerange,
        crs="EPSG:4326",
        **model_tides_kwargs,
    )

    # Get coarse statistics on all and observed tidal ranges
    obs_mean = ds_tides.tide_m.mean().item()
    all_mean = all_tides_df.tide_m.mean()
    obs_min, obs_max = ds_tides.tide_m.quantile([0.0, 1.0]).values
    all_min, all_max = all_tides_df.tide_m.quantile([0.0, 1.0]).values

    # Calculate tidal range
    obs_range = obs_max - obs_min
    all_range = all_max - all_min

    # Calculate Bishop-Taylor et al. 2018 tidal metrics
    spread = obs_range / all_range
    low_tide_offset = abs(all_min - obs_min) / all_range
    high_tide_offset = abs(all_max - obs_max) / all_range

    print(all_tides_df)

    # Extract x (time in decimal years) and y (distance) values
    all_times = all_tides_df.index.get_level_values("time")
    all_x = (
        all_times.year + ((all_times.dayofyear - 1) / 365) + ((all_times.hour - 1) / 24)
    )
    all_y = all_tides_df.tide_m.values.astype(np.float32)
    time_period = all_x.max() - all_x.min()

    # Extract x (time in decimal years) and y (distance) values
    obs_x = (
        ds_tides.time.dt.year
        + ((ds_tides.time.dt.dayofyear - 1) / 365)
        + ((ds_tides.time.dt.hour - 1) / 24)
    )
    obs_y = ds_tides.tide_m.values.astype(np.float32)

    # Compute linear regression
    obs_linreg = stats.linregress(x=obs_x, y=obs_y)
    all_linreg = stats.linregress(x=all_x, y=all_y)

    if plain_english:
        print(
            f"\n{spread:.0%} of the {all_range:.2f} m modelled astronomical "
            f"tidal range is observed at this location.\nThe lowest "
            f"{low_tide_offset:.0%} and highest {high_tide_offset:.0%} "
            f"of astronomical tides are never observed.\n"
        )

        if linear_reg:
            if obs_linreg.pvalue > 0.05:
                print(
                    f"Observed tides show no significant trends "
                    f"over the ~{time_period:.0f} year period."
                )
            else:
                obs_slope_desc = "decrease" if obs_linreg.slope < 0 else "increase"
                print(
                    f"Observed tides {obs_slope_desc} significantly "
                    f"(p={obs_linreg.pvalue:.3f}) over time by "
                    f"{obs_linreg.slope:.03f} m per year (i.e. a "
                    f"~{time_period * obs_linreg.slope:.2f} m "
                    f"{obs_slope_desc} over the ~{time_period:.0f} year period)."
                )

            if all_linreg.pvalue > 0.05:
                print(
                    f"All tides show no significant trends "
                    f"over the ~{time_period:.0f} year period."
                )
            else:
                all_slope_desc = "decrease" if all_linreg.slope < 0 else "increase"
                print(
                    f"All tides {all_slope_desc} significantly "
                    f"(p={all_linreg.pvalue:.3f}) over time by "
                    f"{all_linreg.slope:.03f} m per year (i.e. a "
                    f"~{time_period * all_linreg.slope:.2f} m "
                    f"{all_slope_desc} over the ~{time_period:.0f} year period)."
                )

    if plot:
        # Create plot and add all time and observed tide data
        fig, ax = plt.subplots(figsize=(10, 5))
        all_tides_df.reset_index(["x", "y"]).tide_m.plot(ax=ax, alpha=0.4)
        ds_tides.tide_m.plot.line(
            ax=ax, marker="o", linewidth=0.0, color="black", markersize=2
        )

        # Add horizontal lines for spread/offsets
        ax.axhline(obs_min, color="black", linestyle=":", linewidth=1)
        ax.axhline(obs_max, color="black", linestyle=":", linewidth=1)
        ax.axhline(all_min, color="black", linestyle=":", linewidth=1)
        ax.axhline(all_max, color="black", linestyle=":", linewidth=1)

        # Add text annotations for spread/offsets
        ax.annotate(
            f"    High tide\n    offset ({high_tide_offset:.0%})",
            xy=(all_timerange.max(), np.mean([all_max, obs_max])),
            va="center",
        )
        ax.annotate(
            f"    Spread\n    ({spread:.0%})",
            xy=(all_timerange.max(), np.mean([obs_min, obs_max])),
            va="center",
        )
        ax.annotate(
            f"    Low tide\n    offset ({low_tide_offset:.0%})",
            xy=(all_timerange.max(), np.mean([all_min, obs_min])),
        )

        # Remove top right axes and add labels
        ax.spines["right"].set_visible(False)
        ax.spines["top"].set_visible(False)
        ax.set_ylabel("Tide height (m)")
        ax.set_xlabel("")
        ax.margins(x=0.015)

    # Export pandas.Series containing tidal stats
    output_stats = {
        "tidepost_lat": tidepost_lat,
        "tidepost_lon": tidepost_lon,
        "observed_mean_m": obs_mean,
        "all_mean_m": all_mean,
        "observed_min_m": obs_min,
        "all_min_m": all_min,
        "observed_max_m": obs_max,
        "all_max_m": all_max,
        "observed_range_m": obs_range,
        "all_range_m": all_range,
        "spread": spread,
        "low_tide_offset": low_tide_offset,
        "high_tide_offset": high_tide_offset,
    }

    if linear_reg:
        output_stats.update(
            {
                "observed_slope": obs_linreg.slope,
                "all_slope": all_linreg.slope,
                "observed_pval": obs_linreg.pvalue,
                "all_pval": all_linreg.pvalue,
            }
        )

    return pd.Series(output_stats).round(round_stats)


def tidal_tag_otps(
    ds,
    tidepost_lat=None,
    tidepost_lon=None,
    ebb_flow=False,
    swap_dims=False,
    return_tideposts=False,
):
    """
    Takes an xarray.Dataset and returns the same dataset with a new
    `tide_m` variable giving the height of the tide at the exact
    moment of each satellite acquisition.

    By default, the function models tides for the centroid of the
    dataset, but a custom tidal modelling location can be specified
    using `tidepost_lat` and `tidepost_lon`.

    Tides are modelled using the OTPS tidal modelling software based on
    the TPXO8 tidal model: http://volkov.oce.orst.edu/tides/tpxo8_atlas.html

    Parameters
    ----------
    ds : xarray.Dataset
        An xarray.Dataset object with x, y and time dimensions
    tidepost_lat, tidepost_lon : float or int, optional
        Optional coordinates used to model tides. The default is None,
        which uses the centroid of the dataset as the tide modelling
        location.
    ebb_flow : bool, optional
        An optional boolean indicating whether to compute if the
        tide phase was ebbing (falling) or flowing (rising) for each
        observation. The default is False; if set to True, a new
        `ebb_flow` variable will be added to the dataset with each
        observation labelled with 'Ebb' or 'Flow'.
    swap_dims : bool, optional
        An optional boolean indicating whether to swap the `time`
        dimension in the original xarray.Dataset to the new
        `tide_m` variable. Defaults to False.
    return_tideposts : bool, optional
        An optional boolean indicating whether to return the `tidepost_lat`
        and `tidepost_lon` location used to model tides in addition to the
        xarray.Dataset. Defaults to False.

    Returns
    -------
    The original xarray.Dataset with a new `tide_m` variable giving
    the height of the tide (and optionally, its ebb-flow phase) at the
    exact moment of each satellite acquisition (if `return_tideposts=True`,
    the function will also return the `tidepost_lon` and `tidepost_lat`
    location used in the analysis).

    """

    # Load tide modelling functions from either OTPS for pyfes
    try:
        from otps import TimePoint
        from otps import predict_tide
    except ImportError:
        from dea_tools.pyfes_model import TimePoint, predict_tide

    # If custom tide modelling locations are not provided, use the
    # dataset centroid
    if not tidepost_lat or not tidepost_lon:
        tidepost_lon, tidepost_lat = ds.extent.centroid.to_crs(
            crs=CRS("EPSG:4326")
        ).coords[0]
        print(
            f"Setting tide modelling location from dataset centroid: "
            f"{tidepost_lon:.2f}, {tidepost_lat:.2f}"
        )

    else:
        print(
            f"Using user-supplied tide modelling location: "
            f"{tidepost_lon:.2f}, {tidepost_lat:.2f}"
        )

    # Use the tidal model to compute tide heights for each observation:
    print(f"Modelling tides using OTPS and the TPXO8 tidal model")
    obs_datetimes = ds.time.data.astype("M8[s]").astype("O").tolist()
    obs_timepoints = [TimePoint(tidepost_lon, tidepost_lat, dt) for dt in obs_datetimes]
    obs_predictedtides = predict_tide(obs_timepoints)

    # If tides cannot be successfully modeled (e.g. if the centre of the
    # xarray dataset is located is over land), raise an exception
    if len(obs_predictedtides) > 0:
        # Extract tide heights
        obs_tideheights = [predictedtide.tide_m for predictedtide in obs_predictedtides]

        # Assign tide heights to the dataset as a new variable
        ds["tide_m"] = xr.DataArray(obs_tideheights, coords=[ds.time])

        # Optionally calculate the tide phase for each observation
        if ebb_flow:
            # Model tides for a time 15 minutes prior to each previously
            # modelled satellite acquisition time. This allows us to compare
            # tide heights to see if they are rising or falling.
            print("Modelling tidal phase (e.g. ebb or flow)")
            pre_times = ds.time - pd.Timedelta("15 min")
            pre_datetimes = pre_times.data.astype("M8[s]").astype("O").tolist()
            pre_timepoints = [
                TimePoint(tidepost_lon, tidepost_lat, dt) for dt in pre_datetimes
            ]
            pre_predictedtides = predict_tide(pre_timepoints)

            # Compare tides computed for each timestep. If the previous tide
            # was higher than the current tide, the tide is 'ebbing'. If the
            # previous tide was lower, the tide is 'flowing'
            tidal_phase = [
                "Ebb" if pre.tide_m > obs.tide_m else "Flow"
                for pre, obs in zip(pre_predictedtides, obs_predictedtides)
            ]

            # Assign tide phase to the dataset as a new variable
            ds["ebb_flow"] = xr.DataArray(tidal_phase, coords=[ds.time])

        # If swap_dims = True, make tide height the primary dimension
        # instead of time
        if swap_dims:
            # Swap dimensions and sort by tide height
            ds = ds.swap_dims({"time": "tide_m"})
            ds = ds.sortby("tide_m")
            ds = ds.drop_vars("time")

        if return_tideposts:
            return ds, tidepost_lon, tidepost_lat
        else:
            return ds

    else:
        raise ValueError(
            f"Tides could not be modelled for dataset centroid located "
            f"at {tidepost_lon:.2f}, {tidepost_lat:.2f}. This can occur if "
            f"this coordinate occurs over land. Please manually specify "
            f"a tide modelling location located over water using the "
            f"`tidepost_lat` and `tidepost_lon` parameters."
        )


def tidal_stats_otps(
    ds,
    tidepost_lat=None,
    tidepost_lon=None,
    plain_english=True,
    plot=True,
    modelled_freq="2h",
    linear_reg=False,
    round_stats=3,
):
    """
    Takes an xarray.Dataset and statistically compares the tides
    modelled for each satellite observation against the full modelled
    tidal range. This comparison can be used to evaluate whether the
    tides observed by satellites (e.g. Landsat) are biased compared to
    the natural tidal range (e.g. fail to observe either the highest or
    lowest tides etc).

    By default, the function models tides for the centroid of the
    dataset, but a custom tidal modelling location can be specified
    using `tidepost_lat` and `tidepost_lon`.

    For more information about the tidal statistics computed by this
    function, refer to Figure 8 in Bishop-Taylor et al. 2018:
    https://www.sciencedirect.com/science/article/pii/S0272771418308783#fig8

    Tides are modelled using the OTPS tidal modelling software based on
    the TPXO8 tidal model: http://volkov.oce.orst.edu/tides/tpxo8_atlas.html

    Parameters
    ----------
    ds : xarray.Dataset
        An xarray.Dataset object with x, y and time dimensions
    tidepost_lat, tidepost_lon : float or int, optional
        Optional coordinates used to model tides. The default is None,
        which uses the centroid of the dataset as the tide modelling
        location.
    plain_english : bool, optional
        An optional boolean indicating whether to print a plain english
        version of the tidal statistics to the screen. Defaults to True.
    plot : bool, optional
        An optional boolean indicating whether to plot how satellite-
        observed tide heights compare against the full tidal range.
        Defaults to True.
    modelled_freq : str, optional
        An optional string giving the frequency at which to model tides
        when computing the full modelled tidal range. Defaults to '2h',
        which computes a tide height for every two hours across the
        temporal extent of `ds`.
    linear_reg: bool, optional
        Experimental: whether to return linear regression stats that
        assess whether dstellite-observed and all available tides show
        any decreasing or increasing trends over time. Not currently
        recommended as all observed regressions always return as
        significant due to far larger sample size.
    round_stats : int, optional
        The number of decimal places used to round the output statistics.
        Defaults to 3.

    Returns
    -------
    A pandas.Series object containing the following statistics:

        tidepost_lat: latitude used for modelling tide heights
        tidepost_lon: longitude used for modelling tide heights
        observed_min_m: minimum tide height observed by the satellite
        all_min_m: minimum tide height from all available tides
        observed_max_m: maximum tide height observed by the satellite
        all_max_m: maximum tide height from all available tides
        observed_range_m: tidal range observed by the satellite
        all_range_m: full astronomical tidal range based on all
                  available tides
        spread_m: proportion of the full astronomical tidal range observed
                  by the satellite (see Bishop-Taylor et al. 2018)
        low_tide_offset: proportion of the lowest tides never observed
                  by the satellite (see Bishop-Taylor et al. 2018)
        high_tide_offset: proportion of the highest tides never observed
                  by the satellite (see Bishop-Taylor et al. 2018)

    If `linear_reg = True`, the output will also contain:

        observed_slope: slope of any relationship between observed tide
                  heights and time
        all_slope: slope of any relationship between all available tide
                  heights and time
        observed_pval: significance/p-value of any relationship between
                  observed tide heights and time
        all_pval: significance/p-value of any relationship between
                  all available tide heights and time

    """

    # Load tide modelling functions from either OTPS for pyfes
    try:
        from otps import TimePoint
        from otps import predict_tide
    except ImportError:
        from dea_tools.pyfes_model import TimePoint, predict_tide

    # Model tides for each observation in the supplied xarray object
    ds_tides, tidepost_lon, tidepost_lat = tidal_tag_otps(
        ds, tidepost_lat=tidepost_lat, tidepost_lon=tidepost_lon, return_tideposts=True
    )

    # Drop spatial ref for nicer plotting
    if "spatial_ref" in ds_tides:
        ds_tides = ds_tides.drop_vars("spatial_ref")

    # Generate range of times covering entire period of satellite record
    all_timerange = pd.date_range(
        start=ds_tides.time.min().item(),
        end=ds_tides.time.max().item(),
        freq=modelled_freq,
    )
    all_datetimes = all_timerange.values.astype("M8[s]").astype("O").tolist()

    # Use the tidal model to compute tide heights for each observation:
    all_timepoints = [TimePoint(tidepost_lon, tidepost_lat, dt) for dt in all_datetimes]
    all_predictedtides = predict_tide(all_timepoints)
    all_tideheights = [predictedtide.tide_m for predictedtide in all_predictedtides]

    # Get coarse statistics on all and observed tidal ranges
    obs_mean = ds_tides.tide_m.mean().item()
    all_mean = np.mean(all_tideheights)
    obs_min, obs_max = ds_tides.tide_m.quantile([0.0, 1.0]).values
    all_min, all_max = np.quantile(all_tideheights, [0.0, 1.0])

    # Calculate tidal range
    obs_range = obs_max - obs_min
    all_range = all_max - all_min

    # Calculate Bishop-Taylor et al. 2018 tidal metrics
    spread = obs_range / all_range
    low_tide_offset = abs(all_min - obs_min) / all_range
    high_tide_offset = abs(all_max - obs_max) / all_range

    # Extract x (time in decimal years) and y (distance) values
    all_x = (
        all_timerange.year
        + ((all_timerange.dayofyear - 1) / 365)
        + ((all_timerange.hour - 1) / 24)
    )
    all_y = all_tideheights
    time_period = all_x.max() - all_x.min()

    # Extract x (time in decimal years) and y (distance) values
    obs_x = (
        ds_tides.time.dt.year
        + ((ds_tides.time.dt.dayofyear - 1) / 365)
        + ((ds_tides.time.dt.hour - 1) / 24)
    )
    obs_y = ds_tides.tide_m.values.astype(np.float32)

    # Compute linear regression
    obs_linreg = stats.linregress(x=obs_x, y=obs_y)
    all_linreg = stats.linregress(x=all_x, y=all_y)

    if plain_english:
        print(
            f"\n{spread:.0%} of the {all_range:.2f} m modelled astronomical "
            f"tidal range is observed at this location.\nThe lowest "
            f"{low_tide_offset:.0%} and highest {high_tide_offset:.0%} "
            f"of astronomical tides are never observed.\n"
        )

        if linear_reg:
            # Plain english
            if obs_linreg.pvalue > 0.05:
                print(
                    f"Observed tides show no significant trends "
                    f"over the ~{time_period:.0f} year period."
                )
            else:
                obs_slope_desc = "decrease" if obs_linreg.slope < 0 else "increase"
                print(
                    f"Observed tides {obs_slope_desc} significantly "
                    f"(p={obs_linreg.pvalue:.3f}) over time by "
                    f"{obs_linreg.slope:.03f} m per year (i.e. a "
                    f"~{time_period * obs_linreg.slope:.2f} m "
                    f"{obs_slope_desc} over the ~{time_period:.0f} year period)."
                )

            if all_linreg.pvalue > 0.05:
                print(
                    f"All tides show no significant trends "
                    f"over the ~{time_period:.0f} year period."
                )
            else:
                all_slope_desc = "decrease" if all_linreg.slope < 0 else "increase"
                print(
                    f"All tides {all_slope_desc} significantly "
                    f"(p={all_linreg.pvalue:.3f}) over time by "
                    f"{all_linreg.slope:.03f} m per year (i.e. a "
                    f"~{time_period * all_linreg.slope:.2f} m "
                    f"{all_slope_desc} over the ~{time_period:.0f} year period)."
                )

    if plot:
        # Create plot and add all time and observed tide data
        fig, ax = plt.subplots(figsize=(10, 5))
        ax.plot(all_timerange, all_tideheights, alpha=0.4)
        ds_tides.tide_m.plot.line(
            ax=ax, marker="o", linewidth=0.0, color="black", markersize=2
        )

        # Add horizontal lines for spread/offsets
        ax.axhline(obs_min, color="black", linestyle=":", linewidth=1)
        ax.axhline(obs_max, color="black", linestyle=":", linewidth=1)
        ax.axhline(all_min, color="black", linestyle=":", linewidth=1)
        ax.axhline(all_max, color="black", linestyle=":", linewidth=1)

        # Add text annotations for spread/offsets
        ax.annotate(
            f"    High tide\n    offset ({high_tide_offset:.0%})",
            xy=(all_timerange.max(), np.mean([all_max, obs_max])),
            va="center",
        )
        ax.annotate(
            f"    Spread\n    ({spread:.0%})",
            xy=(all_timerange.max(), np.mean([obs_min, obs_max])),
            va="center",
        )
        ax.annotate(
            f"    Low tide\n    offset ({low_tide_offset:.0%})",
            xy=(all_timerange.max(), np.mean([all_min, obs_min])),
        )

        # Remove top right axes and add labels
        ax.spines["right"].set_visible(False)
        ax.spines["top"].set_visible(False)
        ax.set_ylabel("Tide height (m)")
        ax.set_xlabel("")
        ax.margins(x=0.015)

    # Export pandas.Series containing tidal stats
    output_stats = {
        "tidepost_lat": tidepost_lat,
        "tidepost_lon": tidepost_lon,
        "observed_mean_m": obs_mean,
        "all_mean_m": all_mean,
        "observed_min_m": obs_min,
        "all_min_m": all_min,
        "observed_max_m": obs_max,
        "all_max_m": all_max,
        "observed_range_m": obs_range,
        "all_range_m": all_range,
        "spread": spread,
        "low_tide_offset": low_tide_offset,
        "high_tide_offset": high_tide_offset,
    }

    if linear_reg:
        output_stats.update(
            {
                "observed_slope": obs_linreg.slope,
                "all_slope": all_linreg.slope,
                "observed_pval": obs_linreg.pvalue,
                "all_pval": all_linreg.pvalue,
            }
        )

    return pd.Series(output_stats).round(round_stats)


def glint_angle(solar_azimuth, solar_zenith, view_azimuth, view_zenith):
    """
    Calculates glint angles for each pixel in a satellite image based
    on the relationship between the solar and sensor zenith and azimuth
    viewing angles at the moment the image was acquired.

    Glint angle is considered a predictor of sunglint over water; small
    glint angles (e.g. < 20 degrees) are associated with a high
    probability of sunglint due to the viewing angle of the sensor
    being aligned with specular reflectance of the sun from the water's
    surface.

    Based on code from https://towardsdatascience.com/how-to-implement-
    sunglint-detection-for-sentinel-2-images-in-python-using-metadata-
    info-155e683d50

    Parameters
    ----------
    solar_azimuth : array-like
        Array of solar azimuth angles in degrees. In DEA Collection 3,
        this is contained in the "oa_solar_azimuth" band.
    solar_zenith : array-like
        Array of solar zenith angles in degrees. In DEA Collection 3,
        this is contained in the "oa_solar_zenith" band.
    view_azimuth : array-like
        Array of sensor/viewing azimuth angles in degrees. In DEA
        Collection 3, this is contained in the "oa_satellite_azimuth"
        band.
    view_zenith : array-like
        Array of sensor/viewing zenith angles in degrees. In DEA
        Collection 3, this is contained in the "oa_satellite_view" band.

    Returns
    -------
    glint_array : numpy.ndarray
        Array of glint angles in degrees. Small values indicate higher
        probabilities of sunglint.
    """

    # Convert angle arrays to radians
    solar_zenith_rad = np.deg2rad(solar_zenith)
    solar_azimuth_rad = np.deg2rad(solar_azimuth)
    view_zenith_rad = np.deg2rad(view_zenith)
    view_azimuth_rad = np.deg2rad(view_azimuth)

    # Calculate sunglint angle
    phi = solar_azimuth_rad - view_azimuth_rad
    glint_angle = np.cos(view_zenith_rad) * np.cos(solar_zenith_rad) - np.sin(
        view_zenith_rad
    ) * np.sin(solar_zenith_rad) * np.cos(phi)

    # Convert to degrees
    glint_array = np.degrees(np.arccos(glint_angle))

    return glint_array<|MERGE_RESOLUTION|>--- conflicted
+++ resolved
@@ -420,15 +420,9 @@
     ensemble_models,
     ensemble_func=None,
     ensemble_top_n=3,
-<<<<<<< HEAD
-    idw_k=10,
-    ranking_points="https://dea-public-data-dev.s3-ap-southeast-2.amazonaws.com/derivative/dea_intertidal/supplementary/tide_correlations_2017-2019.geojson",
-    ranking_valid_perc=0.02,
-=======
     ranking_points="https://dea-public-data-dev.s3-ap-southeast-2.amazonaws.com/derivative/dea_intertidal/supplementary/rankings_ensemble_2017-2019.geojson",
     ranking_valid_perc=0.02,
     **idw_kwargs,
->>>>>>> b800a1c0
 ):
     """
     Combine multiple tide models into a single locally optimised
@@ -471,42 +465,25 @@
         calculations can also be provided. Dictionary keys are used
         to name output ensemble models; functions should take a column
         named "rank" and convert it to a weighting, e.g.:
-<<<<<<< HEAD
-        `ensemble_func = {"ensemble-custom": lambda x: x["rank"] >= 4}`
-    ensemble_top_n : int, optional
-        If `ensemble_func` is None, this sets the number of top models
-        to include in the mean ensemble calculation. Defaults to 3.
-    idw_k : int, optional
-        Number of nearest neighbors to interpolate model ranks using
-        Inverse Weighted Interpolation. Defaults to 10.
-=======
         `ensemble_func = {"ensemble-custom": lambda x: x["rank"] <= 3}`
     ensemble_top_n : int, optional
         If `ensemble_func` is None, this sets the number of top models
         to include in the mean ensemble calculation. Defaults to 3.
->>>>>>> b800a1c0
     ranking_points : str, optional
         Path to the GeoJSON file containing model ranking points. This
         dataset should include columns containing rankings for each tide
         model, named with the prefix "rank_". e.g. "rank_FES2014".
-<<<<<<< HEAD
-        High values should represent high rankings.
-=======
         Low values should represent high rankings (e.g. 1 = top ranked).
->>>>>>> b800a1c0
     ranking_valid_perc : float, optional
         Minimum percentage of valid data required to include a model
         rank point in the analysis, as defined in a column named
         "valid_perc". Defaults to 0.02.
-<<<<<<< HEAD
-=======
     **idw_kwargs
         Optional keyword arguments to pass to the `idw` function used
         for interpolation. Useful values include `k` (number of nearest
         neighbours to use in interpolation), `max_dist` (maximum
         distance to nearest neighbours), and `k_min` (minimum number of
         neighbours required after `max_dist` is applied).
->>>>>>> b800a1c0
 
     Returns
     -------
@@ -525,23 +502,6 @@
     model_ranks_gdf = (
         gpd.read_file(ranking_points)
         .to_crs(crs)
-<<<<<<< HEAD
-        .query(f"valid_perc > {ranking_valid_perc}").dropna()[
-            model_ranking_cols + ["geometry"]
-        ]
-    )
-
-    # Use points to interpolate model rankings into requested x and y
-    print(f"Interpolating model rankings using IDW (k={idw_k}) interpolation")
-    ensemble_ranks_df = (
-        # Select subset of rank columns
-        model_ranks_gdf[model_ranking_cols]
-        # For each rank column, interpolate to new points using IDW and
-        # assign x and y coordinates as new columns
-        .apply(
-            lambda z: idw(
-                input_z=z,
-=======
         .query(f"valid_perc > {ranking_valid_perc}")
         .dropna()[model_ranking_cols + ["geometry"]]
     )
@@ -554,20 +514,13 @@
         pd.DataFrame(
             idw(
                 input_z=model_ranks_gdf[model_ranking_cols],
->>>>>>> b800a1c0
                 input_x=model_ranks_gdf.geometry.x,
                 input_y=model_ranks_gdf.geometry.y,
                 output_x=x,
                 output_y=y,
-<<<<<<< HEAD
-                k=idw_k,
-            ),
-            axis=0,
-=======
                 **idw_kwargs,
             ),
             columns=model_ranking_cols,
->>>>>>> b800a1c0
         )
         .assign(x=x, y=y)
         # Drop any duplicates then melt columns into long format
@@ -583,15 +536,8 @@
 
     # If no custom ensemble funcs are provided, use a default ensemble
     # calculation that takes the mean of the top N tide models
-<<<<<<< HEAD
-    # TODO: Update ranks to place best at 1, not 7
-    if ensemble_func is None:
-        rank_thresh = len(ensemble_models) - ensemble_top_n
-        ensemble_func = {"ensemble": lambda x: x["rank"] > rank_thresh}
-=======
     if ensemble_func is None:
         ensemble_func = {"ensemble": lambda x: x["rank"] <= ensemble_top_n}
->>>>>>> b800a1c0
 
     # Create output list to hold computed ensemble model outputs
     ensemble_list = []
@@ -772,26 +718,16 @@
         columns), or wide format (with a column for each tide model).
         Defaults to "long".
     ensemble_models : list, optional
-<<<<<<< HEAD
-        An optional list of models to use as inputs if "ensemble" tide
-        modelling is requested. Defaults to ["FES2014", "TPXO9-atlas-v5",
-        "EOT20", "HAMTIDE11", "GOT4.10", "FES2012", "TPXO8-atlas-v1"].
-=======
         An optional list of models used to generate the ensemble tide
         model if "ensemble" tide modelling is requested. Defaults to 
         ["FES2014", "TPXO9-atlas-v5", "EOT20", "HAMTIDE11", "GOT4.10",
         "FES2012", "TPXO8-atlas-v1"].
->>>>>>> b800a1c0
     **ensemble_kwargs :
         Keyword arguments used to customise the generation of optional
         ensemble tide models if "ensemble" modelling are requested.
         These are passed to the underlying `_ensemble_model` function.
         Useful parameters include `ranking_points` (path to model
-<<<<<<< HEAD
-        rankings data), `idw_k` (for controlling how model rankings are
-=======
         rankings data), `k` (for controlling how model rankings are
->>>>>>> b800a1c0
         interpolated), and `ensemble_top_n` (how many top models to use
         in the ensemble calculation).
 
