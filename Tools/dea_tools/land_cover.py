# Land_cover_plotting.py
"""
Description: This file contains a set of python functions for plotting 
Digital Earth Australia Land Cover data.
License: The code in this notebook is licensed under the Apache License, 
Version 2.0 (https://www.apache.org/licenses/LICENSE-2.0). Digital Earth 
Australia data is licensed under the Creative Commons by Attribution 4.0 
license (https://creativecommons.org/licenses/by/4.0/).
Contact: If you need assistance, please post a question on the Open Data
Cube Slack channel (http://slack.opendatacube.org/) or on the GIS Stack 
Exchange (https://gis.stackexchange.com/questions/ask?tags=open-data-cube) 
using the `open-data-cube` tag (you can view previously asked questions 
here: https://gis.stackexchange.com/questions/tagged/open-data-cube). 
If you would like to report an issue with this script, file one on 
Github: https://github.com/GeoscienceAustralia/dea-notebooks/issues/new
Functions included:
    get_layer_name
    lc_colourmap
    plot_land_cover
    lc_animation
Last modified: January 2022
"""

import numpy as np
import pandas as pd
import ast
import sys

from IPython.display import Image

import matplotlib.pyplot as plt
from matplotlib import colors as mcolours
from matplotlib import patheffects
from matplotlib.animation import FuncAnimation

# Define colour schemes for each land cover layer
lc_colours = {
    'level3': {0: (255, 255, 255, 255, "No Data"),
<<<<<<< HEAD
               111: (172, 188, 45, 255, "Cultivated terrestrial\n vegetation"),
               112: (14, 121, 18, 255, "Natural terrestrial\n vegetation"),
               124: (30, 191, 121, 255, "Natural aquatic\n vegetation"),
               215: (218, 92, 105, 255, "Artificial surface"),
               216: (243, 171, 105, 255, "Natural bare\n surface"),
=======
               111: (172, 188, 45, 255, "Cultivated Terrestrial Vegetation"),
               112: (14, 121, 18, 255, "Natural Terrestrial Vegetation"),
               124: (30, 191, 121, 255, "Natural Aquatic Vegetation"),
               215: (218, 92, 105, 255, "Artificial Surface"),
               216: (243, 171, 105, 255, "Natural Bare Surface"),
>>>>>>> 4ba7a4a0
               220: (77, 159, 220, 255, "Water")},
    
    'level3_change_colour_scheme' : { 0 : (255, 255, 255, 255, "No Change"),
                         111112   : (14, 121, 18, 255, "CTV -> NTV"),
                         111215   : (218, 92, 105, 255, "CTV -> AS"),
                         111216   : (243, 171, 105, 255, "CTV -> BS"),
                         111220   : (77, 159, 220, 255, "CTV -> Water"),
                         112111   : (172, 188, 45, 255, "NTV -> CTV"),
                         112215   : (218, 92, 105, 255, "NTV -> AS"),
                         112216   : (243, 171, 105, 255, "NTV -> BS"),
                         112220   : (77, 159, 220, 255, "NTV -> Water"),
                         124220   : (77, 159, 220, 255, "NAV -> Water"),
                         215111   : (172, 188, 45, 255, "AS -> CTV"),
                         215112   : (14, 121, 18, 255, "AS -> NTV"),
                         215216   : (243, 171, 105, 255, "AS -> BS"),
                         215220   : (77, 159, 220, 255, "AS -> Water"),
                         216111   : (172, 188, 45, 255, "BS -> CTV"),
                         216112   : (14, 121, 18,  255, "BS -> NTV"),
                         216215   : (218, 92, 105, 255, "BS -> AS"),
                         216220   : (77, 159, 220, 255, "BS -> Water"),
                         220112   : (14, 121, 18, 255, "Water -> NTV"),
                         220216   : (243, 171, 105, 255, "Water -> BS")},
    
    'level3_change_colour_bar' : { 0 : (255, 255, 255, 255, "No change"),
                     111   : (172, 188, 45, 255, "Change to Cultivated\n Terrestrial Vegetation"),
                     112   : (14, 121, 18, 255, "Change to Natural\n Terrestrial Vegetation"),
                     215   : (218, 92, 105, 255, "Change to Artificial\n Surface"),
                     216   : (243, 171, 105, 255, "Change to Natural\n Bare Surface"),
                     220   : (77, 159, 220, 255, "Change to Water")},

    'lifeform_veg_cat_l4a': {0: (255, 255, 255, 255, "No Data /\n Not vegetated"),
                             1: (14, 121, 18, 255, "Woody Vegetation"),
                             2: (172, 188, 45, 255, "Herbaceous\n Vegetation")},

    'canopyco_veg_cat_l4d': {0: (255, 255, 255, 255, "No Data /\n Not vegetated"),
                             10: (14,  121, 18,  255, "> 65 % cover"),
                             12: (45,  141, 47,  255, "40 to 65 % cover"),
                             13: (80,  160, 82,  255, "15 to 40 % cover"),
                             15: (117, 180, 118, 255, "4 to 15 % cover"),
                             16: (154, 199, 156, 255, "1 to 4 % cover")},

    'waterstt_wat_cat_l4a': {0: (255, 255, 255, 255, "No Data /\n Not water"),
                             1: (77, 159, 220, 255, "water")},

    'watersea_veg_cat_l4a_au': {0: (255, 255, 255, 255, "No data /\n Not aquatic vegetation"),
                                1: (25,  173, 109, 255, "> 3 months"),
                                2: (176, 218, 201, 255, "< 3 months")},

    'inttidal_wat_cat_l4a': {0: (255, 255, 255, 255, "No data /\n Not intertidal"),
                             3: (77, 159, 220, 255, "Intertidal")},

    'waterper_wat_cat_l4d_au': {0: (255, 255, 255, 255, "No data /\n Not water"),
                                1: (27,  85,  186, 255, "> 9 months"),
                                7: (52,  121, 201, 255, "7 to 9 months"),
                                8: (79,  157, 217, 255, "4 to 6 months"),
                                9: (113, 202, 253, 255, "1 to 3 months")},

    'baregrad_phy_cat_l4d_au': {0: (255, 255, 255, 255, "No data /\n Not bare"),
                                10: (255, 230, 140, 255, "Sparsely vegetated\n (< 20% bare)"),
                                12: (250, 210, 110, 255, "Very sparsely\n vegetated (20 to 60% bare)"),
                                15: (243, 171, 105, 255, "Bare areas,\n unvegetated (> 60% bare)")},

    'level4': {0: (255, 255, 255, 255, "No Data"),
               1: (151, 187, 26, 255, 'Cultivated Terrestrial\n Vegetated:'),
               2: (151, 187, 26, 255, 'Cultivated Terrestrial\n Vegetated: Woody'),
               3: (209, 224, 51, 255, 'Cultivated Terrestrial\n Vegetated: Herbaceous'),
               4: (197, 168, 71, 255, 'Cultivated Terrestrial\n Vegetated: Closed\n (> 65 %)'),
               5: (205, 181, 75, 255, 'Cultivated Terrestrial\n Vegetated: Open\n (40 to 65 %)'),
               6: (213, 193, 79, 255, 'Cultivated Terrestrial\n Vegetated: Open\n (15 to 40 %)'),
               7: (228, 210, 108, 255, 'Cultivated Terrestrial\n Vegetated: Sparse\n (4 to 15 %)'),
               8: (242, 227, 138, 255, 'Cultivated Terrestrial\n Vegetated: Scattered\n (1 to 4 %)'),
               9: (197, 168, 71, 255, 'Cultivated Terrestrial\n Vegetated: Woody Closed\n (> 65 %)'),
               10: (205, 181, 75, 255, 'Cultivated Terrestrial\n Vegetated: Woody Open\n (40 to 65 %)'),
               11: (213, 193, 79, 255, 'Cultivated Terrestrial\n Vegetated: Woody Open\n (15 to 40 %)'),
               12: (228, 210, 108, 255, 'Cultivated Terrestrial\n Vegetated: Woody Sparse\n (4 to 15 %)'),
               13: (242, 227, 138, 255, 'Cultivated Terrestrial\n Vegetated: Woody Scattered\n (1 to 4 %)'),
               14: (228, 224, 52, 255, 'Cultivated Terrestrial\n Vegetated: Herbaceous Closed\n (> 65 %)'),
               15: (235, 232, 84, 255, 'Cultivated Terrestrial\n Vegetated: Herbaceous Open\n (40 to 65 %)'),
               16: (242, 240, 127, 255, 'Cultivated Terrestrial\n Vegetated: Herbaceous Open\n (15 to 40 %)'),
               17: (249, 247, 174, 255, 'Cultivated Terrestrial\n Vegetated: Herbaceous Sparse\n (4 to 15 %)'),
               18: (255, 254, 222, 255, 'Cultivated Terrestrial\n Vegetated: Herbaceous Scattered\n (1 to 4 %)'),
               19: (14, 121, 18, 255, 'Natural Terrestrial Vegetated:'),
               20: (26, 177, 87, 255, 'Natural Terrestrial Vegetated: Woody'),
               21: (94, 179, 31, 255, 'Natural Terrestrial Vegetated: Herbaceous'),
               22: (14, 121, 18, 255, 'Natural Terrestrial Vegetated: Closed (> 65 %)'),
               23: (45, 141, 47, 255, 'Natural Terrestrial Vegetated: Open (40 to 65 %)'),
               24: (80, 160, 82, 255, 'Natural Terrestrial Vegetated: Open (15 to 40 %)'),
               25: (117, 180, 118, 255, 'Natural Terrestrial Vegetated: Sparse (4 to 15 %)'),
               26: (154, 199, 156, 255, 'Natural Terrestrial Vegetated: Scattered (1 to 4 %)'),
               27: (14, 121, 18, 255, 'Natural Terrestrial Vegetated: Woody Closed (> 65 %)'),
               28: (45, 141, 47, 255, 'Natural Terrestrial Vegetated: Woody Open (40 to 65 %)'),
               29: (80, 160, 82, 255, 'Natural Terrestrial Vegetated: Woody Open (15 to 40 %)'),
               30: (117, 180, 118, 255, 'Natural Terrestrial Vegetated: Woody Sparse (4 to 15 %)'),
               31: (154, 199, 156, 255, 'Natural Terrestrial Vegetated: Woody Scattered (1 to 4 %)'),
               32: (119, 167, 30, 255, 'Natural Terrestrial Vegetated: Herbaceous Closed (> 65 %)'),
               33: (136, 182, 51, 255, 'Natural Terrestrial Vegetated: Herbaceous Open (40 to 65 %)'),
               34: (153, 196, 80, 255, 'Natural Terrestrial Vegetated: Herbaceous Open (15 to 40 %)'),
               35: (170, 212, 113, 255, 'Natural Terrestrial Vegetated: Herbaceous Sparse (4 to 15 %)'),
               36: (186, 226, 146, 255, 'Natural Terrestrial Vegetated: Herbaceous Scattered (1 to 4 %)'),
               37: (86, 236, 231, 255, 'Cultivated Aquatic Vegetated:'),
               38: (61, 170, 140, 255, 'Cultivated Aquatic Vegetated: Woody'),
               39: (82, 231, 172, 255, 'Cultivated Aquatic Vegetated: Herbaceous'),
               40: (43, 210, 203, 255, 'Cultivated Aquatic Vegetated: Closed (> 65 %)'),
               41: (73, 222, 216, 255, 'Cultivated Aquatic Vegetated: Open (40 to 65 %)'),
               42: (110, 233, 228, 255, 'Cultivated Aquatic Vegetated: Open (15 to 40 %)'),
               43: (149, 244, 240, 255, 'Cultivated Aquatic Vegetated: Sparse (4 to 15 %)'),
               44: (187, 255, 252, 255, 'Cultivated Aquatic Vegetated: Scattered (1 to 4 %)'),
               45: (43, 210, 203, 255, 'Cultivated Aquatic Vegetated: Woody Closed (> 65 %)'),
               46: (73, 222, 216, 255, 'Cultivated Aquatic Vegetated: Woody Open (40 to 65 %)'),
               47: (110, 233, 228, 255, 'Cultivated Aquatic Vegetated: Woody Open (15 to 40 %)'),
               48: (149, 244, 240, 255, 'Cultivated Aquatic Vegetated: Woody Sparse (4 to 15 %)'),
               49: (187, 255, 252, 255, 'Cultivated Aquatic Vegetated: Woody Scattered (1 to 4 %)'),
               50: (82, 231, 196, 255, 'Cultivated Aquatic Vegetated: Herbaceous Closed (> 65 %)'),
               51: (113, 237, 208, 255, 'Cultivated Aquatic Vegetated: Herbaceous Open (40 to 65 %)'),
               52: (144, 243, 220, 255, 'Cultivated Aquatic Vegetated: Herbaceous Open (15 to 40 %)'),
               53: (175, 249, 232, 255, 'Cultivated Aquatic Vegetated: Herbaceous Sparse (4 to 15 %)'),
               54: (207, 255, 244, 255, 'Cultivated Aquatic Vegetated: Herbaceous Scattered (1 to 4 %)'),
               55: (30, 191, 121, 255, 'Natural Aquatic Vegetated:'),
               56: (18, 142, 148, 255, 'Natural Aquatic Vegetated: Woody'),
               57: (112, 234, 134, 255, 'Natural Aquatic Vegetated: Herbaceous'),
               58: (25, 173, 109, 255, 'Natural Aquatic Vegetated: Closed (> 65 %)'),
               59: (53, 184, 132, 255, 'Natural Aquatic Vegetated: Open (40 to 65 %)'),
               60: (93, 195, 155, 255, 'Natural Aquatic Vegetated: Open (15 to 40 %)'),
               61: (135, 206, 178, 255, 'Natural Aquatic Vegetated: Sparse (4 to 15 %)'),
               62: (176, 218, 201, 255, 'Natural Aquatic Vegetated: Scattered (1 to 4 %)'),
               63: (25, 173, 109, 255, 'Natural Aquatic Vegetated: Woody Closed (> 65 %)'),
               64: (25, 173, 109, 255, 'Natural Aquatic Vegetated: Woody Closed (> 65 %) Water > 3 months (semi-) permenant'),
               65: (25, 173, 109, 255, 'Natural Aquatic Vegetated: Woody Closed (> 65 %) Water < 3 months (temporary or seasonal)'),
               66: (53, 184, 132, 255, 'Natural Aquatic Vegetated: Woody Open (40 to 65 %)'),
               67: (53, 184, 132, 255, 'Natural Aquatic Vegetated: Woody Open (40 to 65 %) Water > 3 months (semi-) permenant'),
               68: (53, 184, 132, 255, 'Natural Aquatic Vegetated: Woody Open (40 to 65 %) Water < 3 months (temporary or seasonal)'),
               69: (93, 195, 155, 255, 'Natural Aquatic Vegetated: Woody Open (15 to 40 %)'),
               70: (93, 195, 155, 255, 'Natural Aquatic Vegetated: Woody Open (15 to 40 %) Water > 3 months (semi-) permenant'),
               71: (93, 195, 155, 255, 'Natural Aquatic Vegetated: Woody Open (15 to 40 %) Water < 3 months (temporary or seasonal)'),
               72: (135, 206, 178, 255, 'Natural Aquatic Vegetated: Woody Sparse (4 to 15 %)'),
               73: (135, 206, 178, 255, 'Natural Aquatic Vegetated: Woody Sparse (4 to 15 %) Water > 3 months (semi-) permenant'),
               74: (135, 206, 178, 255, 'Natural Aquatic Vegetated: Woody Sparse (4 to 15 %) Water < 3 months (temporary or seasonal)'),
               75: (176, 218, 201, 255, 'Natural Aquatic Vegetated: Woody Scattered (1 to 4 %)'),
               76: (176, 218, 201, 255, 'Natural Aquatic Vegetated: Woody Scattered (1 to 4 %) Water > 3 months (semi-) permenant'),
               77: (176, 218, 201, 255, 'Natural Aquatic Vegetated: Woody Scattered (1 to 4 %) Water < 3 months (temporary or seasonal)'),
               78: (39, 204, 139, 255, 'Natural Aquatic Vegetated: Herbaceous Closed (> 65 %)'),
               79: (39, 204, 139, 255, 'Natural Aquatic Vegetated: Herbaceous Closed (> 65 %) Water > 3 months (semi-) permenant'),
               80: (39, 204, 139, 255, 'Natural Aquatic Vegetated: Herbaceous Closed (> 65 %) Water < 3 months (temporary or seasonal)'),
               81: (66, 216, 159, 255, 'Natural Aquatic Vegetated: Herbaceous Open (40 to 65 %)'),
               82: (66, 216, 159, 255, 'Natural Aquatic Vegetated: Herbaceous Open (40 to 65 %) Water > 3 months (semi-) permenant'),
               83: (66, 216, 159, 255, 'Natural Aquatic Vegetated: Herbaceous Open (40 to 65 %) Water < 3 months (temporary or seasonal)'),
               84: (99, 227, 180, 255, 'Natural Aquatic Vegetated: Herbaceous Open (15 to 40 %)'),
               85: (99, 227, 180, 255, 'Natural Aquatic Vegetated: Herbaceous Open (15 to 40 %) Water > 3 months (semi-) permenant'),
               86: (99, 227, 180, 255, 'Natural Aquatic Vegetated: Herbaceous Open (15 to 40 %) Water < 3 months (temporary or seasonal)'),
               87: (135, 239, 201, 255, 'Natural Aquatic Vegetated: Herbaceous Sparse (4 to 15 %)'),
               88: (135, 239, 201, 255, 'Natural Aquatic Vegetated: Herbaceous Sparse (4 to 15 %) Water > 3 months (semi-) permenant'),
               89: (135, 239, 201, 255, 'Natural Aquatic Vegetated: Herbaceous Sparse (4 to 15 %) Water < 3 months (temporary or seasonal)'),
               90: (171, 250, 221, 255, 'Natural Aquatic Vegetated: Herbaceous Scattered (1 to 4 %)'),
               91: (171, 250, 221, 255, 'Natural Aquatic Vegetated: Herbaceous Scattered (1 to 4 %) Water > 3 months (semi-) permenant'),
               92: (171, 250, 221, 255, 'Natural Aquatic Vegetated: Herbaceous Scattered (1 to 4 %) Water < 3 months (temporary or seasonal)'),
               93: (218, 92, 105, 255, 'Artificial Surface:'),
               94: (243, 171, 105, 255, 'Natural Surface:'),
               95: (255, 230, 140, 255, 'Natural Surface: Sparsely vegetated'),
               96: (250, 210, 110, 255, 'Natural Surface: Very sparsely vegetated'),
               97: (243, 171, 105, 255, 'Natural Surface: Bare areas, unvegetated'),
               98: (77, 159, 220, 255, 'Water:'),
               99: (77, 159, 220, 255, 'Water: (Water)'),
               100: (187, 220, 233, 255, 'Water: (Water) Tidal area'),
               101: (27, 85, 186, 255, 'Water: (Water) Perennial (> 9 months)'),
               102: (52, 121, 201, 255, 'Water: (Water) Non-perennial (7 to 9 months)'),
               103: (79, 157, 217, 255, 'Water: (Water) Non-perennial (4 to 6 months)'),
               104: (133, 202, 253, 255, 'Water: (Water) Non-perennial (1 to 3 months)'),
               105: (250, 250, 250, 255, 'Water: (Snow)')},
    
    'level4_colourbar_labels' : {0: (255, 255, 255, 255, "No Data"),
               14: (228, 224, 52, 255, 'Cultivated Terrestrial Vegetated: Herbaceous Closed (> 65 %)'),
               15: (235, 232, 84, 255, 'Cultivated Terrestrial Vegetated: Herbaceous Open (40 to 65 %)'),
               16: (242, 240, 127, 255, 'Cultivated Terrestrial Vegetated: Herbaceous Open (15 to 40 %)'),
               17: (249, 247, 174, 255, 'Cultivated Terrestrial Vegetated: Herbaceous Sparse (4 to 15 %)'),
               18: (255, 254, 222, 255, 'Cultivated Terrestrial Vegetated: Herbaceous Scattered (1 to 4 %)'),
               27: (14, 121, 18, 255, 'Natural Terrestrial Vegetated: Woody Closed (> 65 %)'),
               28: (45, 141, 47, 255, 'Natural Terrestrial Vegetated: Woody Open (40 to 65 %)'),
               29: (80, 160, 82, 255, 'Natural Terrestrial Vegetated: Woody Open (15 to 40 %)'),
               30: (117, 180, 118, 255, 'Natural Terrestrial Vegetated: Woody Sparse (4 to 15 %)'),
               31: (154, 199, 156, 255, 'Natural Terrestrial Vegetated: Woody Scattered (1 to 4 %)'),
               32: (119, 167, 30, 255, 'Natural Terrestrial Vegetated: Herbaceous Closed (> 65 %)'),
               33: (136, 182, 51, 255, 'Natural Terrestrial Vegetated: Herbaceous Open (40 to 65 %)'),
               34: (153, 196, 80, 255, 'Natural Terrestrial Vegetated: Herbaceous Open (15 to 40 %)'),
               35: (170, 212, 113, 255, 'Natural Terrestrial Vegetated: Herbaceous Sparse (4 to 15 %)'),
               36: (186, 226, 146, 255, 'Natural Terrestrial Vegetated: Herbaceous Scattered (1 to 4 %)'),

               64: (25, 173, 109, 255, 'Natural Aquatic Vegetated: Woody Closed (> 65 %) Water > 3 months (semi-) permenant'),
               65: (25, 173, 109, 255, 'Natural Aquatic Vegetated: Woody Closed (> 65 %) Water < 3 months (temporary or seasonal)'),
               67: (53, 184, 132, 255, 'Natural Aquatic Vegetated: Woody Open (40 to 65 %) Water > 3 months (semi-) permenant'),
               68: (53, 184, 132, 255, 'Natural Aquatic Vegetated: Woody Open (40 to 65 %) Water < 3 months (temporary or seasonal)'),
               70: (93, 195, 155, 255, 'Natural Aquatic Vegetated: Woody Open (15 to 40 %) Water > 3 months (semi-) permenant'),
               71: (93, 195, 155, 255, 'Natural Aquatic Vegetated: Woody Open (15 to 40 %) Water < 3 months (temporary or seasonal)'),
               73: (135, 206, 178, 255, 'Natural Aquatic Vegetated: Woody Sparse (4 to 15 %) Water > 3 months (semi-) permenant'),
               74: (135, 206, 178, 255, 'Natural Aquatic Vegetated: Woody Sparse (4 to 15 %) Water < 3 months (temporary or seasonal)'),
               76: (176, 218, 201, 255, 'Natural Aquatic Vegetated: Woody Scattered (1 to 4 %) Water > 3 months (semi-) permenant'),
               77: (176, 218, 201, 255, 'Natural Aquatic Vegetated: Woody Scattered (1 to 4 %) Water < 3 months (temporary or seasonal)'),
               79: (39, 204, 139, 255, 'Natural Aquatic Vegetated: Herbaceous Closed (> 65 %) Water > 3 months (semi-) permenant'),
               80: (39, 204, 139, 255, 'Natural Aquatic Vegetated: Herbaceous Closed (> 65 %) Water < 3 months (temporary or seasonal)'),
               82: (66, 216, 159, 255, 'Natural Aquatic Vegetated: Herbaceous Open (40 to 65 %) Water > 3 months (semi-) permenant'),
               83: (66, 216, 159, 255, 'Natural Aquatic Vegetated: Herbaceous Open (40 to 65 %) Water < 3 months (temporary or seasonal)'),
               85: (99, 227, 180, 255, 'Natural Aquatic Vegetated: Herbaceous Open (15 to 40 %) Water > 3 months (semi-) permenant'),
               86: (99, 227, 180, 255, 'Natural Aquatic Vegetated: Herbaceous Open (15 to 40 %) Water < 3 months (temporary or seasonal)'),
               88: (135, 239, 201, 255, 'Natural Aquatic Vegetated: Herbaceous Sparse (4 to 15 %) Water > 3 months (semi-) permenant'),
               89: (135, 239, 201, 255, 'Natural Aquatic Vegetated: Herbaceous Sparse (4 to 15 %) Water < 3 months (temporary or seasonal)'),
               91: (171, 250, 221, 255, 'Natural Aquatic Vegetated: Herbaceous Scattered (1 to 4 %) Water > 3 months (semi-) permenant'),
               92: (171, 250, 221, 255, 'Natural Aquatic Vegetated: Herbaceous Scattered (1 to 4 %) Water < 3 months (temporary or seasonal)'),
               93: (218, 92, 105, 255, 'Artificial Surface:'),

               95: (255, 230, 140, 255, 'Natural Surface: Sparsely vegetated'),
               96: (250, 210, 110, 255, 'Natural Surface: Very sparsely vegetated'),
               97: (243, 171, 105, 255, 'Natural Surface: Bare areas, unvegetated'),
               100: (187, 220, 233, 255, 'Water: (Water) Tidal area'),

               101: (27, 85, 186, 255, 'Water: (Water) Perennial (> 9 months)'),
               102: (52, 121, 201, 255, 'Water: (Water) Non-perennial (7 to 9 months)'),
               103: (79, 157, 217, 255, 'Water: (Water) Non-perennial (4 to 6 months)'),
               104: (133, 202, 253, 255, 'Water: (Water) Non-perennial (1 to 3 months)')},
}


def get_layer_name(layer, da):
    aliases = {
        'lifeform':'lifeform_veg_cat_l4a',
        'vegetation_cover':'canopyco_veg_cat_l4d',
        'water_seasonality':'watersea_veg_cat_l4a_au',
        'water_state':'waterstt_wat_cat_l4a',
        'intertidal':'inttidal_wat_cat_l4a',
        'water_persistence':'waterper_wat_cat_l4d_au',
        'bare_gradation':'baregrad_phy_cat_l4d_au',
        'full_classification':'level4'
    }

    # use provided layer if able
    layer = layer.lower() if layer else da.name
    layer = aliases[layer] if layer in aliases.keys() else layer
    return layer

def wrap_label_txt(class_labels):
    """
    this fuction adds new line breaks to the lables of
    land Cover classes in order to wrap the text on colour bars and axes lables
    for level 4 classes with very long names (Aquatic vegetation classes with 
    details of both cover fraction and water sasonality) are cut to the first 9 'words' 

    Parameters
    --------------
    class_labels : a list of strings
                    Lables of classes to have line breaks added

    returns:
    -------------
    new_listoflabels : a list of strings

    """
    new_listoflabels = []

    for label in class_labels:
        words = label.split()
        x_words = len(words)

        if x_words == 3:
            new_label = words[0] + " " + words[1] + "\n " + words[2]

        elif x_words == 4:
            new_label = words[0] + " " + words[1] + "\n " + words[2] + " " + words[3]

        elif x_words == 7:
            new_label = (words[0] + " " + words[1] + "\n " + words[2] + " "
            + words[3]+ "\n " + words[4] + " " + words[5]+ " " + words[6])
            
        elif x_words == 8:
            new_label = (words[0] + " " + words[1] + "\n " + words[2] + " "
            + words[3]+ "\n " + words[4] + " " + words[5]+ " " + words[6]
            + " " + words[7])

        elif x_words >= 9:
            
            if words[8] == 'Water':
            
                new_label = (words[0] + " " + words[1] + "\n " + words[2] + " "
                + words[3]+ "\n " + words[4] + " " + words[5]+ " " + words[6]
                + " " + words[7])

            else:
                
                new_label = (words[0] + " " + words[1] + "\n " + words[2] + " "
                + words[3]+ "\n " + words[4] + " " + words[5]+ " " + words[6]
                + " " + words[7] + " " + words[8])
        

        try:
            new_listoflabels.append(new_label)
        
        except:
            new_listoflabels.append(label)
        

    return new_listoflabels


def lc_colourmap(colour_scheme, colour_bar=False):
    """
    returns colour map and normalisation for the provided DEA Land Cover layer, for use in plotting with Maptplotlib library

    Parameters
    ----------
    colour_scheme : string
        Name of land cover colour scheme to use
        Valid options: 'level3', 'level4', 'lifeform_veg_cat_l4a', 'canopyco_veg_cat_l4d', 'watersea_veg_cat_l4a_au',
        'waterstt_wat_cat_l4a', 'inttidal_wat_cat_l4a', 'waterper_wat_cat_l4d_au', 'baregrad_phy_cat_l4d_au'
    colour_bar : bool, optional
        Controls if colour bar labels are returned as a list for plotting a colour bar.
        Default :  False
    Returns
    ---------
    cmap : matplotlib colormap
        matplotlib colormap containing the colour scheme for the specified DEA Land Cover layer
    norm : matplotlib colormap index
        matplotlib colormap index based on the descrete intervals of the classes in the specified DEA Land Cover layer.
        ensures the colormap maps the colours to the class numbers correctly
    cblables : array
        A two dimentional array containing the numerical class values (first dim) and string labels (second dim) of the classes found in the chosen  DEA Land Cover layer
    """

    colour_scheme = colour_scheme.lower()
    # ensure a valid colour scheme was requested
    assert (colour_scheme in lc_colours.keys()), f'colour scheme must be one of [{lc_colours.keys()}] (got "{colour_scheme}")'

    # get colour definitions
    lc_colour_scheme = lc_colours[colour_scheme]

    # create colour map
    colour_arr = []
    for key, value in lc_colour_scheme.items():
        colour_arr.append(np.array(value[:-2]) / 255)

    cmap = mcolours.ListedColormap(colour_arr)
    bounds = list(lc_colour_scheme)
    
    if colour_bar == True:
        if colour_scheme == 'level4':
            # set colour labes to shortened lvevl 4 list
            lc_colour_scheme = lc_colours['level4_colourbar_labels']
        cb_ticks = list(lc_colour_scheme)
        cb_labels = []
        for x in cb_ticks:
            label = lc_colour_scheme[x][4]
            cb_labels.append(label)
        cblables = [cb_ticks, cb_labels]
        
    bounds.append(bounds[-1]+1)
    
    norm = mcolours.BoundaryNorm(np.array(bounds) - 0.1, cmap.N)

    if colour_bar == False:
        return (cmap, norm)
    else:
        return (cmap, norm, cblables)


# plot layer from colour map
def plot_land_cover(data, year=None, layer=None, out_width=15, col_wrap=4):
    """
    Plot a single land cover layer with appropriate colour scheme.
    Parameters
    ----------
    data : xarray.DataArray
        A dataArray containing a DEA Land Cover classification.
    year : int, optional
        Can be used to select to plot a specific year. If not provided, all time slices are plotted.
    layer : string, optional
        Name of the land cover layer to be plotted. If not provided the name on the DataArray is used.
    """
    # get layer name
    layer = get_layer_name(layer, data)
    
    # set colour map, normalisation and labels
    cmap, norm, cblabels = lc_colourmap(layer, colour_bar=True)

    height, width = data.geobox.shape
    scale = out_width / width

    if year == None:
        # plot all dates for the provided layer
        if len(data.dims) < 3:
            im = data.plot.imshow(cmap=cmap, norm=norm, add_colorbar=True, figsize=(width * scale, height * scale))
            cb = im.colorbar
        else:
            if col_wrap > len(data.time): col_wrap = len(data.time)
            im = data.plot.imshow(cmap=cmap, norm=norm, add_colorbar=True, col="time", col_wrap=col_wrap,
                                  figsize=(width * scale, (height * scale / col_wrap) * (len(data.time) / col_wrap)))
            cb = im.cbar
    else:
        # plot only the provided year
        year_string = f"{year}-01-01"
        data = data.sel(time=year_string, method="nearest")
        im = data.plot.imshow(cmap=cmap, norm=norm, figsize=(width * scale, height * scale))
        cb = im.colorbar
                                 
    if layer == 'level4':
        cb_ticks =cblabels[0]
        cblabels =cblabels[1]
        cb.set_ticks(cb_ticks)
        cb.ax.set_yticklabels(cblabels)
#     cb.set_ticks(ticks + np.diff(ticks, append=(colour_bounds[-1]+1)) / 2)
#     cb.set_ticklabels(cblabels)

    return im


def lc_animation(
    da,
    file_name="default_animation",
    layer=None,
    stacked_plot=False,
    colour_bar=False,
    animation_interval=500,
    width_pixels=10,
    dpi=72,
    font_size = 15,
    label_ax=True):
    """
    creates an animation of a landcover maps though time beside corrosponding stacked plots of the landcover classes. Saves the
    animation to a file and   displays the annimation in notebook
    Inputs
    -------
    da : xarray.DataArray
        xarray containing a multi-date stack of observations of a single landcover level.
    file_name: String, optional.
        string used to create filename for saved animation file. Default: "default_animation" code adds gif suffix.
    layer : String, optional
        string specifiying wich DEA land cover layer colour scheme should be used. If non provided reads data array.name from ds to determine.
    Stacked_plot: Boolean, Optional
        determines if a stacked plot showing the percentage of area taken up by each class in each time slice is added to the animation. Default : False
    colour_bar : Boolean, Optional
        determines if a colour bar is generated for the stand alone animation. this is NOT recommended for use with level 4 data. Does not work with stacked plot. Default : False
    animation_interval : int , optional
        How quickly the frames of the animations should be re-drawn. default : 500
    Width_pixels : int , optional
        how wide in pixles the animation plot should be. default : 10
    dpi : int : optional
        stands for 'Dots Per Inch'. passed to the fuction that saves the animation and deterimines the resolution. A higher number will produce a higher 
        resolution image but a larger file size and slower processing. default : 400
    font_size : into : optional. controls the size of the text which indicates the year displayed. Default 10
    label_ax : Boolean, Optional
        determines if animation plot should have tick marks and numbers on axes. also removes white space around plot. default : True

    Returns
    ---------
    A gif file animation
    """

    def calc_class_ratio(da):
        """creates a table listing year by year what percentage of the total area is taken up by each class.

        Parameters
        ----------
        da : xarray.DataArray with time dimension

        Returns
        -------
        Pandas Dataframe : containing class percentages per year
        """

        # list all class codes in dataset
        list_classes = (np.unique(da, return_counts=False)).tolist()

        # create empty dataframe & dictionary
        ratio_table = pd.DataFrame(data=None, columns=list_classes)
        date_line = {}

        # count all pixels, should be consistent
        total_pix = int(np.sum(da.isel(time=1)))

        # iterate through each year in dataset
        for i in range(0, len(da.time)):
            date = str(da.time[i].data)[0:10]

            # for each year iterate though each present class number and count pixels
            for n in list_classes:
                number_of_pixles = int(np.sum(da.isel(time=i) == n))
                percentage = number_of_pixles / total_pix * 100
                date_line[n] = percentage

            # add each year's counts to dataframe
            ratio_table.loc[date] = date_line

        return ratio_table
    
    
    def make_colorbar(fig, ax, da, layer_cmap, layer_norm, cblabels, horizontal=False):
        """
        Adds a new colorbar to the animation with apropreate land cover 
        colours and lables
        """
        # Create new axis object for colorbar
        
        # perameters for add_axes are [left, bottom, width, height], in fractions of total plot
        
        if horizontal == True: 
            # axes settings for horizontal position
            cax = fig.add_axes([0.02, 0.05, 0.90, 0.03])
                    # Initialise color bar using plot min and max values
            img = ax.imshow(da, cmap=layer_cmap, norm=layer_norm)
            cb=fig.colorbar(img,
                     cax=cax,
                      orientation='horizontal',
                     )
            
        else:
            
            # axes settings for Vertical position
            cax = fig.add_axes([0.84, 0.15, 0.03, 0.70])

            # Initialise color bar using plot min and max values
            img = ax.imshow(da, cmap=layer_cmap, norm=layer_norm)
            cb=fig.colorbar(img,
                         cax=cax,)
   
            
        # apply text wrapping to lables
        cblabels = wrap_label_txt(cblabels)
            
        tick_font_size = 18
        cb.ax.tick_params(labelsize=tick_font_size)
        ticks = cb.get_ticks()
        cb.set_ticks(ticks + np.diff(ticks, append=256) / 2)
        cb.set_ticklabels(cblabels)


    def rgb_to_hex(r, g, b):
        hex = "#%x%x%x" % (r, g, b)
        if len(hex) < 7:
            hex = "#0" + hex[1:]
        return hex

    layer = get_layer_name(layer, da)

    # add gif to end of filename
    file_name = file_name + ".gif"

    # create colour map and normalisation for specified lc layer
    layer_cmap, layer_norm, cblabels = lc_colourmap(layer, colour_bar=True)

    # prepare variables needed
    # Get info on dataset dimensions
    height, width = da.geobox.shape
    scale = width_pixels / width
    left, bottom, right, top = da.geobox.extent.boundingbox
    extent = [left, right, bottom, top]

    outline = [patheffects.withStroke(linewidth=2.5, foreground="black")]
    annotation_defaults = {
        "xy": (1, 1),
        "xycoords": "axes fraction",
        "xytext": (-5, -5),
        "textcoords": "offset points",
        "horizontalalignment": "right",
        "verticalalignment": "top",
        "fontsize": font_size,
        "color": "white",
        "path_effects": outline,
    }

    # Get information needed to display the year in the top corner
    times_list = da.time.dt.strftime("%Y").values
    text_list = [False] * len(times_list)
    annotation_list = ["\n".join([str(i) for i in (a, b) if i]) for a, b in zip(times_list, text_list)]

    if stacked_plot == True:

        # create table for stacked plot
        stacked_plot_table = calc_class_ratio(da)


        # build colour list of hex vals for stacked plot
        hex_colour_list = []
        colour_def = lc_colours[layer]

        # custom error message to help if user puts incorrect layer name
        for val in list(stacked_plot_table):
            try:
                r, g, b = colour_def[val][0:3]
            except KeyError:
                raise KeyError("class number not found in colour definition. Ensure layer name provided matches the dataset being used")
            hex_val = rgb_to_hex(r,g,b)
            hex_colour_list.append(hex_val)

        # define & set up figure
        fig, (ax1, ax2) = plt.subplots(1, 2, dpi=dpi, constrained_layout=True)
        fig.set_size_inches(width * scale * 2, height * scale, forward=True)
        fig.set_constrained_layout_pads(w_pad=0.2, h_pad=0.2, hspace=0, wspace=0)
        #add colourbar here

        # This function is called at regular intervals with changing i values for each frame
        def _update_frames(i, ax1, ax2, extent, annotation_text, annotation_defaults, cmap, norm):
            # Clear previous frame to optimise render speed and plot imagery
            ax1.clear()
            ax2.clear()

            ax1.imshow(da[i, ...], cmap=cmap, norm=norm, extent=extent, interpolation="nearest")
            if(not label_ax): ax1.set_axis_off()

            clipped_table = stacked_plot_table.iloc[: int(i + 1)]
            data = clipped_table.to_dict(orient="list")
            date = clipped_table.index

            ax2.stackplot(date, data.values(), colors=hex_colour_list)
            ax2.tick_params(axis="x", labelrotation=-45)
            ax2.margins(x=0, y=0)

            # Add annotation text
            ax1.annotate(annotation_text[i], **annotation_defaults)
            ax2.annotate(annotation_text[i], **annotation_defaults)

        # anim_fargs contains all the values we send to our _update_frames function.
        # Note the layer_cmap and layer_norm which were calculated earlier being passed through
        anim_fargs = (
            ax1,
            ax2,  # axis to plot into
            [left, right, bottom, top],  # imshow extent
            annotation_list,
            annotation_defaults,
            layer_cmap,
            layer_norm,
        )

    else: # stacked_plot = False
        # define & set up figure
        fig, ax1 = plt.subplots(1, 1, dpi=dpi)
        fig.set_size_inches(width * scale, height * scale, forward=True)
        if(not label_ax): fig.subplots_adjust(left=0, bottom=0, right=1, top=1, wspace=None, hspace=None)
        #add colourbar here
        if colour_bar:
            # shift plot over make room for colour bar
            fig.subplots_adjust(right=0.825)
            
            make_colorbar(fig, ax1, da[0], layer_cmap, layer_norm, cblabels)

        # This function is called at regular intervals with changing i values for each frame
        def _update_frames(i, ax1, extent, annotation_text, annotation_defaults, cmap, norm):
            # Clear previous frame to optimise render speed and plot imagery
            ax1.clear()
            ax1.imshow(da[i, ...], cmap=cmap, norm=norm, extent=extent, interpolation="nearest")
            if(not label_ax): ax1.set_axis_off()

            # Add annotation text
            ax1.annotate(annotation_text[i], **annotation_defaults)
            

        # anim_fargs contains all the values we send to our _update_frames function.
        # Note the layer_cmap and layer_norm which were calculated earlier being passed through
        anim_fargs = (
            ax1,
            [left, right, bottom, top],  # imshow extent
            annotation_list,
            annotation_defaults,
            layer_cmap,
            layer_norm,
        )

    # animate
    anim = FuncAnimation(
        fig=fig,
        func=_update_frames,
        fargs=anim_fargs,
        frames=len(da.time),
        interval=animation_interval,
        repeat=False,
    )

    anim.save(file_name, writer="pillow", dpi=dpi)
    plt.close()
    return Image(filename=file_name)<|MERGE_RESOLUTION|>--- conflicted
+++ resolved
@@ -36,19 +36,11 @@
 # Define colour schemes for each land cover layer
 lc_colours = {
     'level3': {0: (255, 255, 255, 255, "No Data"),
-<<<<<<< HEAD
-               111: (172, 188, 45, 255, "Cultivated terrestrial\n vegetation"),
-               112: (14, 121, 18, 255, "Natural terrestrial\n vegetation"),
-               124: (30, 191, 121, 255, "Natural aquatic\n vegetation"),
-               215: (218, 92, 105, 255, "Artificial surface"),
-               216: (243, 171, 105, 255, "Natural bare\n surface"),
-=======
                111: (172, 188, 45, 255, "Cultivated Terrestrial Vegetation"),
                112: (14, 121, 18, 255, "Natural Terrestrial Vegetation"),
                124: (30, 191, 121, 255, "Natural Aquatic Vegetation"),
                215: (218, 92, 105, 255, "Artificial Surface"),
                216: (243, 171, 105, 255, "Natural Bare Surface"),
->>>>>>> 4ba7a4a0
                220: (77, 159, 220, 255, "Water")},
     
     'level3_change_colour_scheme' : { 0 : (255, 255, 255, 255, "No Change"),
