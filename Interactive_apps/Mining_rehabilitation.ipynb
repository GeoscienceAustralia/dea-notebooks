--- conflicted
+++ resolved
@@ -6,11 +6,7 @@
    "source": [
     "# Tracking rehabilitation of mines <img align=\"right\" src=\"../Supplementary_data/dea_logo.jpg\">\n",
     "\n",
-<<<<<<< HEAD
     "* **[Sign up to the DEA Sandbox](https://app.sandbox.dea.ga.gov.au/)** to run this notebook interactively from a browser\n",
-=======
-    "* [**Sign up to the DEA Sandbox**](https://docs.dea.ga.gov.au/setup/Sandbox/sandbox.html) to run this notebook interactively from a browser\n",
->>>>>>> bcbb03e2
     "* **Compatibility:** Notebook currently compatible with both the `NCI` and `DEA Sandbox` environments\n",
     "* **Products used:** \n",
     "[ga_ls_fc_3](https://explorer.dea.ga.gov.au/ga_ls_fc_3), \n",
@@ -77,11 +73,7 @@
     "\n",
     "This notebook works via two functions, which are referred to as apps: `load_miningrehab_data` and `run_miningrehab_app`.\n",
     "The apps allow the majority of the analysis code to be stored in another file, making the notebook easy to use and run.\n",
-<<<<<<< HEAD
     "To view the code behind the apps, open the [notebookapp_miningrehab.py](https://docs.dea.ga.gov.au/notebooks/tools/gen/dea_tools.app.miningrehab/) file."
-=======
-    "To view the code behind the apps, open the [miningrehab.py](../Tools/dea_tools/app/miningrehab.py) file."
->>>>>>> bcbb03e2
    ]
   },
   {
