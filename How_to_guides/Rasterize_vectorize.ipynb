--- conflicted
+++ resolved
@@ -6,11 +6,7 @@
    "source": [
     "# Rasterizing vectors & vectorizing rasters <img align=\"right\" src=\"../Supplementary_data/dea_logo.jpg\">\n",
     "\n",
-<<<<<<< HEAD
     "* **[Sign up to the DEA Sandbox](https://app.sandbox.dea.ga.gov.au/)** to run this notebook interactively from a browser\n",
-=======
-    "* [**Sign up to the DEA Sandbox**](https://docs.dea.ga.gov.au/setup/Sandbox/sandbox.html) to run this notebook interactively from a browser\n",
->>>>>>> bcbb03e2
     "* **Compatibility:** Notebook currently compatible with both the `NCI` and `DEA Sandbox` environments\n",
     "* **Products used:** \n",
     "[ga_ls_wo_fq_cyear_3](https://explorer.dea.ga.gov.au/ga_ls_wo_fq_cyear_3)"
