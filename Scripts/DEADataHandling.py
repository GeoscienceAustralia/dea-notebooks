--- conflicted
+++ resolved
@@ -13,14 +13,9 @@
 
 Last modified: May 2018
 Author: Claire Krause
-<<<<<<< HEAD
-Modified by: Robbi Bishop-Taylor
+Modified by: Robbi Bishop-Taylor, Bex Dunn
+
 """
-=======
-Modified by: Robbi Bishop-Taylor, Bex Dunn
-
-'''
->>>>>>> 502891c5
 
 # Load modules
 from datacube.helpers import ga_pq_fuser
@@ -28,14 +23,10 @@
 import numpy as np
 import xarray as xr
 import rasterio
-
-<<<<<<< HEAD
-=======
 from datacube.utils import geometry
 import fiona
 import shapely.geometry
 from datacube.storage.storage import write_dataset_to_netcdf
->>>>>>> 502891c5
 
 def load_nbarx(dc, sensor, query, product='nbart', bands_of_interest='', filter_pq=True):
     """
@@ -266,12 +257,7 @@
 
 
 def dataset_to_geotiff(filename, data):
-<<<<<<< HEAD
-    """
-=======
-
-    '''
->>>>>>> 502891c5
+    """
     this function uses rasterio and numpy to write a multi-band geotiff for one
     timeslice, or for a single composite image. It assumes the input data is an
     xarray dataset (note, dataset not dataarray) and that you have crs and affine
@@ -287,33 +273,7 @@
     data - dataset to write out
     Note: this function currently requires the data have lat/lon only, i.e. no
     time dimension
-<<<<<<< HEAD
-    """
-  
-    try:
-        test = data.crs.crs_str
-        kwargs = {'driver': 'GTiff',
-                  'count': len(data.data_vars),  # geomedian no time dim
-                  'width': data.sizes['x'], 'height': data.sizes['y'],
-                  'crs': data.crs.crs_str,
-                  'affine': data.affine,
-                  'dtype': list(data.data_vars.values())[0].values.dtype,
-                  'nodata': 0,
-                  'compress': 'deflate', 'zlevel': 4, 'predictor': 3}
-        # for ints use 2 for floats use 3}
-    except:
-        kwargs = {'driver': 'GTiff',
-                  'count': len(data.data_vars),  # geomedian no time dim
-                  'width': data.sizes['x'], 'height': data.sizes['y'],
-                  'crs': data.crs,
-                  'affine': data.affine,
-                  'dtype': list(data.data_vars.values())[0].values.dtype,
-                  'nodata': 0,
-                  'compress': 'deflate', 'zlevel': 4, 'predictor': 3}
-        # for ints use 2 for floats use 3}
-=======
-    '''
-
+    """
     # Depreciation warning for write_geotiff
     print("This function will be superceded by the 'write_geotiff' function from 'datacube.helpers'. "
           "Please revise your notebooks to use this function instead")
@@ -327,12 +287,12 @@
               'nodata': 0,
               'compress': 'deflate', 'zlevel': 4, 'predictor': 3}
     # for ints use 2 for floats use 3}
->>>>>>> 502891c5
 
     with rasterio.open(filename, 'w', **kwargs) as src:
         for i, band in enumerate(data.data_vars):
             src.write(data[band].data, i + 1)
             
+
 def open_polygon_from_shapefile(shapefile, index_of_polygon_within_shapefile=0):
 
     '''This function takes a shapefile, selects a polygon as per your selection, 
@@ -360,6 +320,7 @@
     #get your polygon out as a geom to go into the query, and the shape name for file names later
     return geom, shape_name          
 
+
 def write_your_netcdf(data, dataset_name, filename, crs):
 
     '''this function turns an xarray dataarray into a dataset so we can write it to netcdf. 
