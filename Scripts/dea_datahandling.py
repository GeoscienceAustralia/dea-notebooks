--- conflicted
+++ resolved
@@ -11,11 +11,6 @@
 Functions included:
     load_ard
     array_to_geotiff
-<<<<<<< HEAD
-=======
-    dataset_to_geotiff
-
->>>>>>> 62dcd6d3
 
 Last modified: September 2019
 
@@ -25,16 +20,8 @@
 import numpy as np
 import xarray as xr
 from datacube.storage import masking
-<<<<<<< HEAD
 import gdal
-=======
-import rasterio
-import osr
-import gdal
-import affine
-import fiona
-import numpy as np
->>>>>>> 62dcd6d3
+
 
 def load_ard(dc,
              products=None,
@@ -279,20 +266,17 @@
         print('No data returned for query')
         return None
 
-<<<<<<< HEAD
-   
-=======
-    
->>>>>>> 62dcd6d3
+
 def array_to_geotiff(fname, data, geo_transform, projection,
                      nodata_val=0, dtype=gdal.GDT_Float32):
     """
     Create a single band GeoTIFF file with data from an array. 
     
-    Because this works with simple arrays rather than xarray datasets from DEA, it requires
-    geotransform info ("(upleft_x, x_size, x_rotation, upleft_y, y_rotation, y_size)") and 
-    projection data (in "WKT" format) for the output raster. These are typically obtained from 
-    an existing raster using the following GDAL calls:
+    Because this works with simple arrays rather than xarray datasets 
+    from DEA, it requires geotransform info ("(upleft_x, x_size, 
+    x_rotation, upleft_y, y_rotation, y_size)") and projection data 
+    (in "WKT" format) for the output raster. These are typically 
+    obtained from an existing raster using the following GDAL calls:
     
         import gdal
         gdal_dataset = gdal.Open(raster_path)
@@ -304,7 +288,6 @@
         geotrans = xarraydataset.geobox.transform.to_gdal()
         prj = xarraydataset.geobox.crs.wkt
     
-<<<<<<< HEAD
     Parameters
     ----------     
     fname : str
@@ -312,29 +295,16 @@
     data : numpy array
         Input array to export as a geotiff    
     geo_transform : tuple 
-        Geotransform for output raster; e.g. "(upleft_x, x_size, x_rotation, 
-        upleft_y, y_rotation, y_size)"
+        Geotransform for output raster; e.g. "(upleft_x, x_size, 
+        x_rotation, upleft_y, y_rotation, y_size)"
     projection : str
         Projection for output raster (in "WKT" format)
     nodata_val : int, optional
         Value to convert to nodata in the output raster; default 0
     dtype : gdal dtype object, optional
-=======
-    fname: str
-        Output geotiff file path including extension
-    data: numpy array
-        Input array to export as a geotiff    
-    geo_transform: tuple 
-        Geotransform for output raster; e.g. "(upleft_x, x_size, x_rotation, 
-        upleft_y, y_rotation, y_size)"
-    projection: str
-        Projection for output raster (in "WKT" format)
-    nodata_val: int
-        Value to convert to nodata in the output raster; default 0
-    dtype: gdal dtype object, optional
->>>>>>> 62dcd6d3
-        Optionally set the dtype of the output raster; can be useful when exporting 
-        an array of float or integer values. Defaults to gdal.GDT_Float32
+        Optionally set the dtype of the output raster; can be 
+        useful when exporting an array of float or integer values. 
+        Defaults to gdal.GDT_Float32
         
     """
 
@@ -353,9 +323,4 @@
     band.SetNoDataValue(nodata_val)
 
     # Close file
-<<<<<<< HEAD
-    dataset = None  
-=======
-    dataset = None
-    
->>>>>>> 62dcd6d3
+    dataset = None