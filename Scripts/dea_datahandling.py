--- conflicted
+++ resolved
@@ -460,11 +460,7 @@
     if remove_zip:        
         os.remove(zip_name)
 
-<<<<<<< HEAD
-        
-=======
-
->>>>>>> 274ae384
+
 def wofs_fuser(dest, src):
     """
     Fuse two WOfS water measurements represented as `ndarray`s.
