--- conflicted
+++ resolved
@@ -27,11 +27,7 @@
     pan_sharpen_brovey
     paths_to_datetimeindex
 
-<<<<<<< HEAD
-Last modified: March 2020
-=======
 Last modified: June 2020
->>>>>>> 8069d061
 
 '''
 
@@ -160,17 +156,6 @@
              **kwargs):
 
     """
-<<<<<<< HEAD
-    Loads and combines Landsat Collection 3 or Sentinel 2 Definitive 
-    and Near Real Time data for multiple sensors (i.e. ls5t, ls7e and 
-    ls8c for Landsat; s2a and s2b for Sentinel 2), optionally applies 
-    pixel quality and contiguity masks, and drops time steps that 
-    contain greater than a minimum proportion of good quality (e.g. non-
-    cloudy or shadowed) pixels. 
-
-    The function supports loading the following DEA products:
-    
-=======
     Loads and combines Landsat Collection 3 or Sentinel 2 Definitive
     and Near Real Time data for multiple sensors (i.e. ls5t, ls7e and
     ls8c for Landsat; s2a and s2b for Sentinel 2), optionally applies
@@ -180,7 +165,6 @@
 
     The function supports loading the following DEA products:
 
->>>>>>> 8069d061
         ga_ls5t_ard_3
         ga_ls7e_ard_3
         ga_ls8c_ard_3
@@ -189,11 +173,7 @@
         s2a_nrt_granule
         s2b_nrt_granule
 
-<<<<<<< HEAD
-    Last modified: March 2020
-=======
     Last modified: June 2020
->>>>>>> 8069d061
 
     Parameters
     ----------
@@ -221,21 +201,12 @@
         'nodata', 'valid', 'cloud', 'shadow', 'snow', and 'water'.
     mask_pixel_quality : bool, optional
         An optional boolean indicating whether to mask out poor quality
-<<<<<<< HEAD
-        pixels using fmask based on the `fmask_categories` provided 
-        above. The default is True, which will set poor quality pixels 
-        to NaN if `dtype='auto'` (which will convert the data to 
-        'float32'), or set poor quality pixels to the data's native 
-        nodata value if `dtype='native' (which can be useful for 
-        reducing memory).         
-=======
         pixels using fmask based on the `fmask_categories` provided
         above. The default is True, which will set poor quality pixels
         to NaN if `dtype='auto'` (which will convert the data to
         'float32'), or set poor quality pixels to the data's native
         nodata value if `dtype='native' (which can be useful for
         reducing memory).
->>>>>>> 8069d061
     mask_contiguity : str or bool, optional
         An optional string or boolean indicating whether to mask out
         pixels missing data in any band (i.e. "non-contiguous" values).
@@ -249,15 +220,6 @@
         (which can be useful for reducing memory).
     dtype : string, optional
         An optional parameter that controls the data type/dtype that
-<<<<<<< HEAD
-        layers are coerced to after loading. Valid values: 'native', 
-        'auto', 'float{16|32|64}'. When 'auto' is used, the data will be 
-        converted to `float32` if masking is used, otherwise data will 
-        be returned in the native data type of the data. Be aware that
-        if data is loaded in its native dtype, nodata and masked 
-        pixels will be returned with the data's native nodata value 
-        (typically -999), not NaN. 
-=======
         layers are coerced to after loading. Valid values: 'native',
         'auto', 'float{16|32|64}'. When 'auto' is used, the data will be
         converted to `float32` if masking is used, otherwise data will
@@ -265,7 +227,6 @@
         if data is loaded in its native dtype, nodata and masked
         pixels will be returned with the data's native nodata value
         (typically -999), not NaN.
->>>>>>> 8069d061
     ls7_slc_off : bool, optional
         An optional boolean indicating whether to include data from
         after the Landsat 7 SLC failure (i.e. SLC-off). Defaults to
@@ -275,28 +236,16 @@
         datasets that are loaded by the function. A predicate function
         should take a `datacube.model.Dataset` object as an input (i.e.
         as returned from `dc.find_datasets`), and return a boolean.
-<<<<<<< HEAD
-        For example, a predicate function could be used to return True 
-=======
         For example, a predicate function could be used to return True
->>>>>>> 8069d061
         for only datasets acquired in January:
         `dataset.time.begin.month == 1`
     **kwargs :
         A set of keyword arguments to `dc.load` that define the
-<<<<<<< HEAD
-        spatiotemporal query and load parameters used to extract data. 
-        Keyword arguments can either be listed directly in the 
-        `load_ard` call like any other parameter (e.g. 
-        `measurements=['nbart_red']`), or by passing in a query kwarg 
-        dictionary (e.g. `**query`). Keywords can include `measurements`, 
-=======
         spatiotemporal query and load parameters used to extract data.
         Keyword arguments can either be listed directly in the
         `load_ard` call like any other parameter (e.g.
         `measurements=['nbart_red']`), or by passing in a query kwarg
         dictionary (e.g. `**query`). Keywords can include `measurements`,
->>>>>>> 8069d061
         `x`, `y`, `time`, `resolution`, `resampling`, `group_by`, `crs`;
         see the `dc.load` documentation for all possible options:
         https://datacube-core.readthedocs.io/en/latest/dev/api/generate/datacube.Datacube.load.html
@@ -346,53 +295,6 @@
         product_type = 's2'
 
     fmask_band = 'fmask'
-<<<<<<< HEAD
-    measurements = requested_measurements.copy() if requested_measurements else None
-
-    if measurements is None:
-        
-        # Deal with "load all" case: pick a set of bands common across 
-        # all products
-        measurements = _common_bands(dc, products)
-
-        # If no `measurements` are specified, Landsat ancillary bands are 
-        # loaded with a 'oa_' prefix, but Sentinel-2 bands are not. As a 
-        # work-around, we need to rename the default contiguity and fmask 
-        # bands if loading Landsat data without specifying `measurements`
-        if product_type == 'ls':
-            mask_contiguity = f'oa_{mask_contiguity}' if mask_contiguity else False
-            fmask_band = f'oa_{fmask_band}'
-
-    # If `measurements` are specified but do not include fmask or
-    # contiguity variables, add these to `measurements`
-    if fmask_band not in measurements:
-        measurements.append(fmask_band)
-    if mask_contiguity and mask_contiguity not in measurements:
-        measurements.append(mask_contiguity)
-
-    # Get list of data and mask bands so that we can later exclude
-    # mask bands from being masked themselves
-    data_bands = [band for band in measurements if band not in (fmask_band, mask_contiguity)]
-    mask_bands = [band for band in measurements if band not in data_bands]
-
-    #################
-    # Find datasets #
-    #################
-
-    # Pull out query params only to pass to dc.find_datasets
-    query = _dc_query_only(**kwargs)
-    
-    # Extract datasets for each product using subset of dcload_kwargs
-    dataset_list = []
-
-    # Get list of datasets for each product
-    print('Finding datasets')
-    for product in products:
-
-        # Obtain list of datasets for product
-        print(f'    {product} (ignoring SLC-off observations)' 
-              if not ls7_slc_off and product == 'ga_ls7e_ard_3' 
-=======
     measurements = (requested_measurements.copy() if
                     requested_measurements else None)
 
@@ -441,18 +343,13 @@
         # Obtain list of datasets for product
         print(f'    {product} (ignoring SLC-off observations)'
               if not ls7_slc_off and product == 'ga_ls7e_ard_3'
->>>>>>> 8069d061
               else f'    {product}')
         datasets = dc.find_datasets(product=product, **query)
 
         # Remove Landsat 7 SLC-off observations if ls7_slc_off=False
         if not ls7_slc_off and product == 'ga_ls7e_ard_3':
-<<<<<<< HEAD
-            datasets = [i for i in datasets if i.time.begin <
-=======
             datasets = [i for i in datasets if
                         normalise_dt(i.time.begin) <
->>>>>>> 8069d061
                         datetime.datetime(2003, 5, 31)]
 
         # Add any returned datasets to list
@@ -479,11 +376,7 @@
     # Load data #
     #############
 
-<<<<<<< HEAD
-    # Note we always load using dask here so that we can lazy load data 
-=======
     # Note we always load using dask here so that we can lazy load data
->>>>>>> 8069d061
     # before filtering by good data
     ds = dc.load(datasets=dataset_list,
                  measurements=measurements,
@@ -518,16 +411,6 @@
         print(f'Filtering to {len(ds.time)} out of {total_obs} '
               f'time steps with at least {min_gooddata:.1%} '
               f'good quality pixels')
-<<<<<<< HEAD
-        
-    ###############
-    # Apply masks #
-    ###############      
-    
-    # Create an overall mask to hold both pixel quality and contiguity
-    mask = None    
-    
-=======
 
     ###############
     # Apply masks #
@@ -536,7 +419,6 @@
     # Create an overall mask to hold both pixel quality and contiguity
     mask = None
 
->>>>>>> 8069d061
     # Add pixel quality mask to overall mask
     if mask_pixel_quality:
         print('Applying pixel quality/cloud mask')
@@ -552,11 +434,7 @@
         # (keeping only pixels good in both)
         mask = cont_mask if mask is None else mask * cont_mask
 
-<<<<<<< HEAD
-    # Split into data/masks bands, as conversion to float and masking 
-=======
     # Split into data/masks bands, as conversion to float and masking
->>>>>>> 8069d061
     # should only be applied to data bands
     ds_data = ds[data_bands]
     ds_masks = ds[mask_bands]
@@ -569,15 +447,9 @@
     # on whether masking was requested
     if dtype == 'auto':
         dtype = 'native' if mask is None else 'float32'
-<<<<<<< HEAD
-    
-    # Set nodata values using odc.algo tools to reduce peak memory
-    # use when converting data dtype    
-=======
 
     # Set nodata values using odc.algo tools to reduce peak memory
     # use when converting data dtype
->>>>>>> 8069d061
     if dtype != 'native':
         ds_data = odc.algo.to_float(ds_data, dtype=dtype)
 
@@ -585,11 +457,7 @@
     attrs = ds.attrs
     ds = xr.merge([ds_data, ds_masks])
     ds.attrs.update(attrs)
-<<<<<<< HEAD
-    
-=======
-
->>>>>>> 8069d061
+
     ###############
     # Return data #
     ###############
