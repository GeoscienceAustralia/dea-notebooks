--- conflicted
+++ resolved
@@ -539,11 +539,7 @@
     'cubic (using `scipy.interpolate.griddata`), and 'rbf' (using 
     `scipy.interpolate.Rbf`).
     
-<<<<<<< HEAD
-    Last modified: November 2019
-=======
     Last modified: February 2020
->>>>>>> da594920
     
     Parameters
     ----------  
@@ -603,7 +599,6 @@
         y_grid_coords = ds.y[::factor].values
     else:
         y_grid_coords = ds.y[::factor].values.tolist() + [ds.y[-1].item()]
-<<<<<<< HEAD
 
     # Create grid to interpolate into
     grid_y, grid_x = np.meshgrid(x_grid_coords, y_grid_coords)
@@ -635,39 +630,6 @@
     if factor > 1: 
         interp_2d_da = interp_2d_da.interp_like(ds)   
 
-=======
-
-    # Create grid to interpolate into
-    grid_y, grid_x = np.meshgrid(x_grid_coords, y_grid_coords)
-    
-    # Apply scipy.interpolate.griddata interpolation methods
-    if method in ('linear', 'nearest', 'cubic'):
-        
-        # Interpolate x, y and z values 
-        interp_2d = scipy.interpolate.griddata(points=points_xy, 
-                                               values=z_coords, 
-                                               xi=(grid_y, grid_x), 
-                                               method=method,
-                                               **kwargs)
-    
-    # Apply Radial Basis Function interpolation
-    elif method == 'rbf':
-
-        # Interpolate x, y and z values 
-        rbf = scipy.interpolate.Rbf(x_coords, y_coords, z_coords, **kwargs)  
-        interp_2d = rbf(grid_y, grid_x)
-
-    # Create xarray dataarray from the data and resample to ds coords
-    interp_2d_da = xr.DataArray(interp_2d, 
-                                coords=[y_grid_coords, x_grid_coords], 
-                                dims=['y', 'x'])
-    
-    # If factor is greater than 1, resample the interpolated array to
-    # match the input `ds` array
-    if factor > 1: 
-        interp_2d_da = interp_2d_da.interp_like(ds)   
-
->>>>>>> da594920
     return interp_2d_da
 
 
