--- conflicted
+++ resolved
@@ -27,11 +27,7 @@
     transform_geojson_wgs_to_epsg
     zonal_stats_parallel
 
-<<<<<<< HEAD
-Last modified: October 2020
-=======
 Last modified: November 2020
->>>>>>> 975a09eb
 
 '''
 
